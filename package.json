--- conflicted
+++ resolved
@@ -182,7 +182,6 @@
           "dark": "res/dark/configure-icon.svg",
           "light": "res/light/configure-icon.svg"
         }
-<<<<<<< HEAD
       },
       {
         "command": "cmake.outline.configure",
@@ -213,20 +212,6 @@
         "category": "CMake"
       },
       {
-=======
-      },
-      {
-        "command": "cmake.showConfigureCommand",
-        "title": "%cmake-tools.command.cmake.showConfigureCommand.title%",
-        "category": "CMake"
-      },
-      {
-        "command": "cmake.configureAll",
-        "title": "%cmake-tools.command.cmake.configureAll.title%",
-        "category": "CMake"
-      },
-      {
->>>>>>> 1a10fd03
         "command": "cmake.outline.configureAll",
         "title": "%cmake-tools.command.cmake.configureAll.title%",
         "icon": {
@@ -250,7 +235,7 @@
         }
       },
       {
-        "command": "cmake.outline.buildTarget",
+        "command": "cmake.sideBar.build",
         "title": "%cmake-tools.command.cmake.build.title%",
         "when": "cmake:enableFullFeatureSet",
         "icon": {
@@ -259,20 +244,8 @@
         }
       },
       {
-        "command": "cmake.showBuildCommand",
-        "title": "%cmake-tools.command.cmake.showBuildCommand.title%",
-        "when": "cmake:enableFullFeatureSet",
-        "category": "CMake"
-      },
-      {
-        "command": "cmake.buildAll",
-        "title": "%cmake-tools.command.cmake.buildAll.title%",
-        "when": "cmake:enableFullFeatureSet",
-        "category": "CMake"
-      },
-      {
-        "command": "cmake.outline.buildAll",
-        "title": "%cmake-tools.command.cmake.buildAll.title%",
+        "command": "cmake.outline.buildTarget",
+        "title": "%cmake-tools.command.cmake.build.title%",
         "when": "cmake:enableFullFeatureSet",
         "icon": {
           "dark": "res/dark/build-icon.svg",
@@ -280,12 +253,28 @@
         }
       },
       {
-<<<<<<< HEAD
-        "command": "cmake.sideBar.build",
-        "title": "%cmake-tools.command.cmake.build.title%",
-=======
+        "command": "cmake.showBuildCommand",
+        "title": "%cmake-tools.command.cmake.showBuildCommand.title%",
+        "when": "cmake:enableFullFeatureSet",
+        "category": "CMake"
+      },
+      {
+        "command": "cmake.buildAll",
+        "title": "%cmake-tools.command.cmake.buildAll.title%",
+        "when": "cmake:enableFullFeatureSet",
+        "category": "CMake"
+      },
+      {
+        "command": "cmake.outline.buildAll",
+        "title": "%cmake-tools.command.cmake.buildAll.title%",
+        "when": "cmake:enableFullFeatureSet",
+        "icon": {
+          "dark": "res/dark/build-icon.svg",
+          "light": "res/light/build-icon.svg"
+        }
+      },
+      {
         "command": "cmake.buildNamedTarget",
->>>>>>> 1a10fd03
         "when": "cmake:enableFullFeatureSet",
         "title": "%cmake-tools.command.cmake.buildNamedTarget.title%"
       },
@@ -338,7 +327,6 @@
         "title": "%cmake-tools.command.cmake.outline.setDefaultTarget.title%"
       },
       {
-<<<<<<< HEAD
         "command": "cmake.sideBar.setDefaultTarget",
         "title": "%cmake-tools.command.cmake.setDefaultTarget.title%",
         "when": "cmake:enableFullFeatureSet",
@@ -349,8 +337,6 @@
         }
       },
       {
-=======
->>>>>>> 1a10fd03
         "command": "cmake.cleanConfigure",
         "title": "%cmake-tools.command.cmake.cleanConfigure.title%",
         "category": "CMake"
@@ -468,14 +454,11 @@
         "title": "%cmake-tools.command.cmake.outline.debugTarget.title%"
       },
       {
-<<<<<<< HEAD
         "command": "cmake.sideBar.debugTarget",
         "when": "cmake:enableFullFeatureSet",
         "title": "%cmake-tools.command.cmake.debugTarget.title%"
       },
       {
-=======
->>>>>>> 1a10fd03
         "command": "cmake.debugTargetAll",
         "title": "%cmake-tools.command.cmake.debugTargetAll.title%",
         "when": "cmake:enableFullFeatureSet",
@@ -510,7 +493,6 @@
         "title": "%cmake-tools.command.cmake.outline.setLaunchTarget.title%"
       },
       {
-<<<<<<< HEAD
         "command": "cmake.sideBar.setLaunchTarget",
         "when": "cmake:enableFullFeatureSet",
         "title": "%cmake-tools.command.cmake.outline.setLaunchTarget.title%",
@@ -520,8 +502,6 @@
         }
       },
       {
-=======
->>>>>>> 1a10fd03
         "command": "cmake.stop",
         "title": "%cmake-tools.command.cmake.stop.title%",
         "when": "cmake:enableFullFeatureSet",
@@ -562,24 +542,6 @@
         "title": "%cmake-tools.command.cmake.outline.runUtilityTarget.title%"
       },
       {
-<<<<<<< HEAD
-        "command": "cmake.outline.launchTarget",
-        "when": "cmake:enableFullFeatureSet",
-        "title": "%cmake-tools.command.cmake.outline.launchTarget.title%"
-      },
-      {
-        "command": "cmake.outline.setDefaultTarget",
-        "when": "cmake:enableFullFeatureSet",
-        "title": "%cmake-tools.command.cmake.outline.setDefaultTarget.title%"
-      },
-      {
-        "command": "cmake.outline.setLaunchTarget",
-        "when": "cmake:enableFullFeatureSet",
-        "title": "%cmake-tools.command.cmake.outline.setLaunchTarget.title%"
-      },
-      {
-=======
->>>>>>> 1a10fd03
         "command": "cmake.outline.revealInCMakeLists",
         "when": "cmake:enableFullFeatureSet",
         "title": "%cmake-tools.command.cmake.outline.revealInCMakeLists.title%"
