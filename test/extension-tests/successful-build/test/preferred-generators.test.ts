--- conflicted
+++ resolved
@@ -4,15 +4,9 @@
 import {ITestCallbackContext} from 'mocha';
 
 interface KitEnvironment {
-<<<<<<< HEAD
-  kitNamePrefix: string;
-  excludeKit?: string;
-  expectedDefaultGenerator: string;
-=======
   defaultKit: RegExp;
   excludeKit?: RegExp;
   expectedDefaultGenerator: RegExp;
->>>>>>> 490ed6da
   path?: string[];
   isVsNewerThan14?: boolean;
 }
@@ -30,36 +24,6 @@
 const DEFAULT_VS_KITS: KitEnvironment[] = [
   // Visual Studio 2017
   {
-<<<<<<< HEAD
-    kitNamePrefix: 'Visual Studio Community 2017',
-    excludeKit: 'Preview',
-    expectedDefaultGenerator: 'Visual Studio 15 2017'
-  },
-  {kitNamePrefix: 'Visual Studio Community 2017 Preview', expectedDefaultGenerator: 'Visual Studio 15 2017'},
-  {
-    kitNamePrefix: 'Visual Studio Professional 2017',
-    excludeKit: 'Preview',
-    expectedDefaultGenerator: 'Visual Studio 15 2017'
-  },
-  {kitNamePrefix: 'Visual Studio Professional 2017 Preview', expectedDefaultGenerator: 'Visual Studio 15 2017'},
-  {
-    kitNamePrefix: 'Visual Studio Enterprise 2017',
-    excludeKit: 'Preview',
-    expectedDefaultGenerator: 'Visual Studio 15 2017'
-  },
-  {kitNamePrefix: 'Visual Studio Enterprise 2017 Preview', expectedDefaultGenerator: 'Visual Studio 15 2017'},
-
-  // Visual Studio 2015
-  {kitNamePrefix: 'VisualStudio.14.0', expectedDefaultGenerator: 'Visual Studio 14 2015', path: ['']},
-
-  // Visual Studio 2012
-  {kitNamePrefix: 'VisualStudio.11.0', expectedDefaultGenerator: 'Visual Studio 11 2012', path: ['']},
-];
-
-const DEFAULT_CYGWIN_KITS: KitEnvironment[] = [
-  {kitNamePrefix: 'GCC 6.4.0', expectedDefaultGenerator: 'Unix Makefiles', path: ['c:\\cygwin64\\bin']},
-  {kitNamePrefix: 'Clang 4.0.1', expectedDefaultGenerator: 'Unix Makefiles', path: ['c:\\cygwin64\\bin']}
-=======
     defaultKit: /^Visual Studio Community 2017/,
     excludeKit: /Preview/,
     expectedDefaultGenerator: /^Visual Studio 15 2017/,
@@ -113,87 +77,48 @@
 const DEFAULT_CYGWIN_KITS: KitEnvironment[] = [
   {defaultKit: /^GCC/, expectedDefaultGenerator: /^Unix Makefiles/, path: ['c:\\cygwin64\\bin']},
   {defaultKit: /^Clang/, expectedDefaultGenerator: /^Unix Makefiles/, path: ['c:\\cygwin64\\bin']}
->>>>>>> 490ed6da
 ];
 
 const DEFAULT_MINGW_KITS: KitEnvironment[] = [
   {
-<<<<<<< HEAD
-    kitNamePrefix: 'GCC 7.3.0',
-    expectedDefaultGenerator: 'MinGW Makefiles',
-=======
     defaultKit: /^GCC 7.3.0/,
     expectedDefaultGenerator: /^MinGW Makefiles/,
->>>>>>> 490ed6da
     path: [
       'C:\\Program Files\\mingw-w64\\x86_64-7.3.0-posix-seh-rt_v5-rev0\\mingw64\\bin',
       'C:\\mingw-w64\\x86_64-7.3.0-posix-seh-rt_v5-rev0\\mingw64\\bin'
     ]
   },
   {
-<<<<<<< HEAD
-    kitNamePrefix: 'GCC 7.2.0',
-    expectedDefaultGenerator: 'MinGW Makefiles',
-=======
     defaultKit: /^GCC 7.2.0/,
     expectedDefaultGenerator: /^MinGW Makefiles/,
->>>>>>> 490ed6da
     path: [
       'C:\\Program Files\\mingw-w64\\x86_64-7.2.0-posix-seh-rt_v5-rev1\\mingw64\\bin',
       'C:\\mingw-w64\\x86_64-7.2.0-posix-seh-rt_v5-rev1\\mingw64\\bin'
     ]
   },
   {
-<<<<<<< HEAD
-    kitNamePrefix: 'GCC 6.3.0',
-    expectedDefaultGenerator: 'MinGW Makefiles',
-=======
     defaultKit: /^GCC 6.3.0/,
     expectedDefaultGenerator: /^MinGW Makefiles/,
->>>>>>> 490ed6da
     path: [
       'C:\\Program Files\\mingw-w64\\x86_64-6.3.0-posix-seh-rt_v5-rev1\\mingw64\\bin',
       'C:\\mingw-w64\\x86_64-6.3.0-posix-seh-rt_v5-rev1\\mingw64\\bin'
     ]
   },
-<<<<<<< HEAD
-  {kitNamePrefix: 'GCC 5.3.0', expectedDefaultGenerator: 'MinGW Makefiles', path: ['C:\\MinGW\\bin']}
-=======
   {defaultKit: /^GCC 5.3.0/, expectedDefaultGenerator: /^MinGW Makefiles/, path: ['C:\\MinGW\\bin']}
->>>>>>> 490ed6da
 ];
 
 const DEFAULT_WINDOWS_KITS: KitEnvironment[] = DEFAULT_VS_KITS.concat(DEFAULT_CYGWIN_KITS, DEFAULT_MINGW_KITS);
 
 const KITS_BY_PLATFORM: {[osName: string]: KitEnvironment[]} = {
   ['win32']: DEFAULT_WINDOWS_KITS.concat([{
-<<<<<<< HEAD
-    kitNamePrefix: 'Clang 5.0.1',
-    expectedDefaultGenerator: 'Unix Makefiles',
-    path: [' C:\\Program Files\\LLVM\\bin'],
-=======
     defaultKit: /^Clang .* for MSVC/,
     expectedDefaultGenerator: /^Unix Makefiles/,
     path: [' C:\\Program Files\\LLVM\\bin']
->>>>>>> 490ed6da
   }]),
   ['Visual Studio 2017']: DEFAULT_WINDOWS_KITS,
   ['Visual Studio 2017 Preview']: DEFAULT_WINDOWS_KITS,
   ['Visual Studio 2015']: DEFAULT_WINDOWS_KITS,
   ['linux']: [
-<<<<<<< HEAD
-    {kitNamePrefix: 'Clang', expectedDefaultGenerator: 'Unix Makefiles'},
-    {kitNamePrefix: 'GCC', expectedDefaultGenerator: 'Unix Makefiles'}
-  ],
-  ['darwin']: [
-    {kitNamePrefix: 'Clang', expectedDefaultGenerator: 'Unix Makefiles'},
-    {kitNamePrefix: 'GCC', expectedDefaultGenerator: 'Unix Makefiles'}
-  ],
-  // This is a special case for travis
-  ['osx']: [{
-    kitNamePrefix: 'Clang',
-    expectedDefaultGenerator: 'Unix Makefiles',
-=======
     {defaultKit: /Clang/, expectedDefaultGenerator: /Unix Makefiles/},
     {defaultKit: /GCC/, expectedDefaultGenerator: /Unix Makefiles/}
   ],
@@ -205,7 +130,6 @@
   ['osx']: [{
     defaultKit: /^Clang/,
     expectedDefaultGenerator: /^Unix Makefiles/,
->>>>>>> 490ed6da
     path: [
       '/Applications/Xcode.app/Contents/Developer/Toolchains/XcodeDefault.xctoolchain/usr/bin',
       '/Applications/Xcode.app/Contents/Developer/usr/bin',
@@ -236,9 +160,9 @@
 // results, a fuzzy check.
 function isKitAvailable(context: CMakeContext): boolean {
   const kits = context.kits;
-  return kits.find(kit => exactKitCheck(kit.name, context.buildSystem.kitNamePrefix))
+  return kits.find(kit => exactKitCheck(kit.name, context.buildSystem.defaultKit))
       ? true
-      : kits.find(kit => fuzzyKitCheck(kit.name, context.buildSystem.kitNamePrefix, context.buildSystem.excludeKit))
+      : kits.find(kit => fuzzyKitCheck(kit.name, context.buildSystem.defaultKit, context.buildSystem.excludeKit))
           ? true
           : false;
 }
@@ -246,28 +170,16 @@
 // Check if the kit provided by the buildSystem has a preferred generator
 // defined in the kits file.
 function isPreferredGeneratorAvailable(context: CMakeContext): boolean {
-<<<<<<< HEAD
   const kits = context.kits;
-  return kits.find(kit => exactKitCheck(kit.name, context.buildSystem.kitNamePrefix) && kit.preferredGenerator ? true
+  return kits.find(kit => exactKitCheck(kit.name, context.buildSystem.defaultKit) && kit.preferredGenerator ? true
                                                                                                             : false)
       ? true
-      : kits.find(kit => fuzzyKitCheck(kit.name, context.buildSystem.kitNamePrefix, context.buildSystem.excludeKit)
+      : kits.find(kit => fuzzyKitCheck(kit.name, context.buildSystem.defaultKit, context.buildSystem.excludeKit)
                           && kit.preferredGenerator
                       ? true
                       : false)
           ? true
           : false;
-=======
-  const kits = context.cmt.getKits();
-
-  const foundExactKit = kits.find(kit => exactKitCheck(kit.name, context.buildSystem.defaultKit));
-  if (foundExactKit && foundExactKit.preferredGenerator) {
-    return true;
-  } else {
-    const fuzzyKit = kits.find(kit => fuzzyKitCheck(kit.name, context.buildSystem.defaultKit, context.buildSystem.excludeKit));
-    return (fuzzyKit && fuzzyKit.preferredGenerator) ? true : false;
-  }
->>>>>>> 490ed6da
 }
 
 interface SkipOptions {
@@ -297,7 +209,7 @@
       context.testEnv = new DefaultEnvironment('test/extension-tests/successful-build/project-folder',
                                                'build',
                                                'output.txt',
-                                               context.buildSystem.kitNamePrefix,
+                                               context.buildSystem.defaultKit,
                                                context.buildSystem.excludeKit);
 
       context.pathBackup = process.env.PATH!;
@@ -317,9 +229,9 @@
     setup(async function(this: Mocha.IBeforeAndAfterContext) {
       this.timeout(10000);
       context.cmt = await CMakeTools.create(context.testEnv.vsContext, context.testEnv.wsContext);
-      const kit = context.kits.find(k => k.name.startsWith(expectedBuildSystem.kitNamePrefix));
+      const kit = context.kits.find(k => expectedBuildSystem.defaultKit.test(k.name));
       // tslint:disable-next-line:no-unused-expression
-      expect(kit, `Kit required for test "${expectedBuildSystem.kitNamePrefix}" is not available.`).to.not.be.null;
+      expect(kit, `Kit required for test "${expectedBuildSystem.defaultKit}" is not available.`).to.not.be.null;
       await context.cmt.setKit(kit!);
       context.testEnv.projectFolder.buildDirectory.clear();
     });
@@ -344,11 +256,11 @@
 
 // Preferred generator selection order is settings.json -> cmake-kit.json -> error
 KITS_BY_PLATFORM[workername].forEach(buildSystem => {
-  makeExtensionTestSuite(`Preferred generators (${buildSystem.kitNamePrefix})`, buildSystem, (context: CMakeContext) => {
+  makeExtensionTestSuite(`Preferred generators (${buildSystem.defaultKit})`, buildSystem, (context: CMakeContext) => {
     const BUILD_TIMEOUT: number = 120000;
 
     // This test is only valid for kits which have at least one preferred generator defined.
-    test(`Use preferred generator from kit file (${buildSystem.kitNamePrefix})`,
+    test(`Use preferred generator from kit file (${buildSystem.defaultKit})`,
          async function(this: ITestCallbackContext) {
            skipTestIf({preferredGeneratorIsNotAvailable: true}, this, context);
            this.timeout(BUILD_TIMEOUT);
@@ -360,7 +272,7 @@
            expect(context.testEnv.errorMessagesQueue.length).to.eql(0);
          });
 
-    test(`Use preferred generator from settings file (${buildSystem.kitNamePrefix})`,
+    test(`Use preferred generator from settings file (${buildSystem.defaultKit})`,
          async function(this: ITestCallbackContext) {
            this.timeout(BUILD_TIMEOUT);
 
@@ -375,22 +287,16 @@
            const result = await context.testEnv.result.getResultAsJson();
 
            expect(result['cmake-generator'])
-<<<<<<< HEAD
-               .to.eql(context.buildSystem.kitNamePrefix.includes('Visual Studio')
-                           ? 'NMake Makefiles'
-                           : context.buildSystem.expectedDefaultGenerator);
-=======
                .to.be.match((context.buildSystem.isVsNewerThan14 === true)
                                 ? /^NMake Makefiles/
                                 : context.buildSystem.expectedDefaultGenerator);
->>>>>>> 490ed6da
 
            expect(context.testEnv.errorMessagesQueue.length).to.eql(0);
          });
 
     // This test is NOT valid for kits which have any preferred generator defined
     // since we expect CMT to reject the build.
-    test(`Reject invalid preferred generator in settings file (${buildSystem.kitNamePrefix})`,
+    test(`Reject invalid preferred generator in settings file (${buildSystem.defaultKit})`,
          async function(this: ITestCallbackContext) {
            skipTestIf({preferredGeneratorIsAvailable: true}, this, context);
            this.timeout(BUILD_TIMEOUT);
@@ -405,7 +311,7 @@
 
     // This test is NOT valid for kits which have any preferred generator defined
     // since we expect CMT to reject the build.
-    test(`Reject if all \'preferredGenerators\' fields are empty (${buildSystem.kitNamePrefix})`,
+    test(`Reject if all \'preferredGenerators\' fields are empty (${buildSystem.defaultKit})`,
          async function(this: ITestCallbackContext) {
            skipTestIf({preferredGeneratorIsAvailable: true}, this, context);
            this.timeout(BUILD_TIMEOUT);
@@ -418,7 +324,7 @@
                .to.be.contains('Unable to determine what CMake generator to use.');
          });
 
-    test(`Use preferred generator from settings or kit file (${buildSystem.kitNamePrefix})`,
+    test(`Use preferred generator from settings or kit file (${buildSystem.defaultKit})`,
          async function(this: ITestCallbackContext) {
            this.timeout(BUILD_TIMEOUT);
 
