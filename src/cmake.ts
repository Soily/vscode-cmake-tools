<<<<<<< HEAD
'use strict';

import * as path from 'path';
import * as fs from 'fs';
import * as proc from 'child_process';
import * as os from 'os';

import * as vscode from 'vscode';

import * as async from './async';

export function isTruthy(value) {
    if (typeof value === 'string') {
        return !(
            value === '' ||
            value === 'FALSE' ||
            value === 'OFF' ||
            value === '0' ||
            value === 'NOTFOUND' ||
            value === 'NO' ||
            value === 'N' ||
            value === 'IGNORE' ||
            value.endsWith('-NOTFOUND')
        );
    }
    return !!value;
}

export enum EntryType {
    Bool,
    String,
    Path,
    Filepath,
    Internal,
    Uninitialized,
    Static,
};

interface ExecutionResult {
    retc: Number;
    stdout: string;
    stderr: string;
}

interface FileDiagnostic {
    filepath: string;
    diag: vscode.Diagnostic;
}

export class CacheEntry {
    private _type: EntryType = EntryType.Uninitialized;
    private _docs: string = '';
    private _key: string = '';
    private _value: any = null;

    public get type() {
        return this._type;
    }

    public get docs() {
        return this._docs;
    }

    public get key() {
        return this._key;
    }

    public get value() {
        return this._value;
    }

    public as<T>(): T { return this.value; }

    constructor(key?: string, value?: string, type?: EntryType, docs?: string) {
        this._key = key;
        this._value = value;
        this._type = type;
        this._docs = docs;
    }
    // public advanced: boolean = false;
};

export class CacheReader {
    public path: string;
    public data = new Map<string, CacheEntry>();

    private _lastModifiedTime: Date = null;

    constructor(path: string) {
        this.path = path;
    }

    public exists = async function (): Promise<boolean> {
        return await async.exists(this.path);
    }

    public static parseCache(content: string): Map<string, CacheEntry> {
        const lines = content.split(/\r\n|\n|\r/)
            .filter(line => !!line.length)
            .filter(line => !/^\s*#/.test(line));

        const entries = new Map<string, CacheEntry>();
        let docs_acc = '';
        for (const line of lines) {
            if (line.startsWith('//')) {
                docs_acc += /^\/\/(.*)/.exec(line)[1] + ' ';
            } else {
                const match = /^(.*?):(.*?)=(.*)/.exec(line);
                console.assert(!!match, "Couldn't handle reading cache entry: " + line);
                const [_, name, typename, valuestr] = match;
                if (name.endsWith('-ADVANCED') && valuestr == '1') {
                    // We skip the ADVANCED property variables. They're a little odd.
                } else {
                    const key = name;
                    const type = {
                        BOOL: EntryType.Bool,
                        STRING: EntryType.String,
                        PATH: EntryType.Path,
                        FILEPATH: EntryType.Filepath,
                        INTERNAL: EntryType.Internal,
                        UNINITIALIZED: EntryType.Uninitialized,
                        STATIC: EntryType.Static,
                    }[typename];
                    const docs = docs_acc.trim();
                    docs_acc = '';
                    let value: any = valuestr;
                    if (type === EntryType.Bool)
                        value = isTruthy(value);

                    console.assert(type !== undefined, `Unknown cache entry type: ${type}`);
                    entries.set(name, new CacheEntry(key, value, type, docs));
                }
            }
        }

        return entries;
    }

    private _reloadData = async function (): Promise<Map<string, CacheEntry>> {
        const self: CacheReader = this;
        console.info('Reloading CMake cache data from', self.path);
        const buf = await async.readFile(self.path);
        self.data = CacheReader.parseCache(buf.toString());
        self._lastModifiedTime = (await async.stat(self.path)).mtime;
        return self.data;
    }

    public needsReloading = async function (): Promise<boolean> {
        const self: CacheReader = this;
        const curstat = await async.stat(self.path);
        return !self._lastModifiedTime || (await async.stat(self.path)).mtime.getTime() > self._lastModifiedTime.getTime();
    }

    public getData = async function (): Promise<Map<string, CacheEntry>> {
        const self: CacheReader = this;
        if (await self.needsReloading()) {
            await self._reloadData();
        }
        return self.data;
    }

    public get = async function (key: string, defaultValue?: any): Promise<CacheEntry> {
        const self: CacheReader = this;
        const data = await self.getData();
        if (!data.has(key))
            return null;
        const ret = data.get(key);
        return ret;
    }
}

// cache for cmake-tools extension
// JSON file with path ${workspaceRoot}/.vscode/.cmaketools.json
interface ExtCache {
    selectedBuildType: string;
}

export class ExtCacheFile {

    public static getCacheSync(path: string, defaultVal: ExtCache): ExtCache {
        console.info('Reloading cmake-tools extension cache data from', path);
        try {
            let buf = fs.readFileSync(path);
            if (!buf) return defaultVal;
            return JSON.parse(buf.toString());
        }
        catch(err) {
            return defaultVal;
        }
    }

    public static setCacheSync(path: string, cache: ExtCache) {
        fs.writeFileSync(path, JSON.stringify(cache));
    }
}

export class CMakeTools {
    private _channel: vscode.OutputChannel;
    private _diagnostics: vscode.DiagnosticCollection;
    private _cmakeToolsStatusItem = vscode.window.createStatusBarItem(vscode.StatusBarAlignment.Left, 3.0010);
    private _buildButton = vscode.window.createStatusBarItem(vscode.StatusBarAlignment.Left, 3);
    private _lastConfigureSettings = {};
    private _needsReconfigure = false;
    private _buildDiags: vscode.DiagnosticCollection;
    private _extCache: ExtCache;
    private _extCachePath = path.join(vscode.workspace.rootPath, '.vscode', '.cmaketools.json');

    public cache: CacheReader;

    private _currentChildProcess: proc.ChildProcess;
    public get currentChildProcess(): proc.ChildProcess {
        return this._currentChildProcess;
    }
    public set currentChildProcess(v: proc.ChildProcess) {
        this._currentChildProcess = v;
        this._refreshStatusBarItems();
    }

    /**
     * A property that determines whether we are currently running a job
     * or not.
     */
    public get isBusy(): boolean {
        return !!this.currentChildProcess;
    }

    /**
     * @brief The name of the active project.
     *
     * When a user is working with CMake, there is usually a name for the
     * project, generated by the project() CMake function. We read that from
     * the CMake cache and store it locally so we may display it on the status
     * bar.
     */
    private _projectName: string;
    public get projectName(): string {
        return this._projectName;
    }
    public set projectName(v: string) {
        this._projectName = v;
        this._refreshStatusBarItems();
    }

    /**
     * @brief The status message for the status bar.
     *
     * When this value is changed, we update our status bar item to show the
     * statusMessage. This could be something like 'Configuring...',
     * 'Building...' etc.
     */
    private _statusMessage: string = '';
    public get statusMessage(): string {
        return this._statusMessage;
    }
    public set statusMessage(v: string) {
        this._statusMessage = v;
        this._refreshStatusBarItems();
    }

    /**
     * @brief The build type (configuration) which the user has most recently
     * selected.
     *
     * The build type is passed to CMake when configuring and building the
     * project. For multiconf generators, such as visual studio with msbuild,
     * the build type is not determined at configuration time. We need to store
     * the build type that the user wishes to use here so that when a user
     * invokes cmake.build, we will be able to build with the desired
     * configuration. This value is also reflected on the status bar item that
     * the user can click to change the build type.
     */
    public get selectedBuildType(): string {
        return this._extCache.selectedBuildType;
    }
    public set selectedBuildType(v: string) {
        this._extCache.selectedBuildType = v;
        this._updateExtCache();
        this._refreshStatusBarItems();
    }

    /**
     * @brief The default target to build when no target is specified
     */
    private _defaultBuildTarget: string;
    public get defaultBuildTarget(): string {
        return this._defaultBuildTarget;
    }
    public set defaultBuildTarget(v: string) {
        this._defaultBuildTarget = v;
        this._refreshStatusBarItems();
    }


    private _reloadSettings() {
        this.cache = new CacheReader(this.cachePath);
        const new_settings = this.config<Object>('configureSettings');
        this._needsReconfigure = JSON.stringify(new_settings) !== JSON.stringify(this._lastConfigureSettings);
        this._lastConfigureSettings = new_settings;
    }

    private _updateExtCache() {
        ExtCacheFile.setCacheSync(this._extCachePath, this._extCache);
    }

    constructor() {
        this._channel = vscode.window.createOutputChannel('CMake/Build');
        this._diagnostics = vscode.languages.createDiagnosticCollection('cmake-diags');
        this._buildDiags = vscode.languages.createDiagnosticCollection('cmake-build-diags');
        this._extCache = ExtCacheFile.getCacheSync(this._extCachePath, {
            selectedBuildType: 'None'
        });
        this.cache = new CacheReader(this.cachePath);

        vscode.workspace.onDidChangeConfiguration(() => {
            console.log('Reloading CMakeTools after configuration change');
            this._reloadSettings();
        });

        this._lastConfigureSettings = this.config<Object>('configureSettings');
        this._needsReconfigure = true;

        this._cmakeToolsStatusItem.command = 'cmake.setBuildType';
        this.currentChildProcess = null; // Inits the content of the buildButton


        // Start by loading the current CMake build type from the cache
        this._initSelectedBuildType();
        // Load the current project name from the cache
        this._refreshProjectName();

        this.statusMessage = 'Ready';
    }

    private _refreshStatusBarItems = async function () {
        const self: CMakeTools = this;
        self._cmakeToolsStatusItem.text = `CMake: ${self.projectName}: ${self.selectedBuildType || 'Unknown'}: ${self.statusMessage}`;

        if (await self.cache.exists() && await self.isMultiConf()) {
            let bd = self.config<string>('buildDirectory');
            if (bd.includes('${buildType}')) {
                vscode.window.showWarningMessage('It is not advised to use ${buildType} in the cmake.buildDirectory settings when the generator supports multiple build configurations.');
            }
        }

        if (await async.exists(path.join(self.sourceDir, 'CMakeLists.txt'))) {
            self._cmakeToolsStatusItem.show();
            self._buildButton.show();
        } else {
            self._cmakeToolsStatusItem.hide();
            self._buildButton.hide();
        }

        const target = self.defaultBuildTarget || await self.allTargetName();
        this._buildButton.text = this.isBusy ? '$(x) Stop' : `$(gear) Build (${target})`;
        this._buildButton.command = this.isBusy ? 'cmake.stop' : 'cmake.build';
    }

    /**
     * @brief Initializes the 'selectedBuildType' attribute.
     *
     * @returns A promise resolving to the selectedBuildType
     */
    public _initSelectedBuildType = async function (): Promise<string> {
        const self: CMakeTools = this;
        if (await self.cache.exists() && await self.isMultiConf())
            if (self.selectedBuildType === 'None')
                self.selectedBuildType = 'Debug';

        return self.selectedBuildType;
    }

    /**
     * @brief Reload the project name from the CMake cache
     *
     * Because the user can change the project name when we rerun cmake, we
     * need to be smart and reload the project name after we execute any
     * cmake commands which might rerun the configure. The setter for
     * projectName updates the status bar accordingly
     */
    private _refreshProjectName = async function () {
        const self: CMakeTools = this;
        if (!(await self.cache.exists())) {
            self.projectName = 'Unconfigured';
        }
        const cached = (await self.cache.get('CMAKE_PROJECT_NAME'));
        if (!cached) {
            self.projectName = 'Unnamed Project';
        } else {
            self.projectName = cached.as<string>();
        }
    }

    public parseGCCDiagnostic(line: string): FileDiagnostic {
        const gcc_re = /^(.*):(\d+):(\d+):\s+(warning|error|note):\s+(.*)$/;
        const res = gcc_re.exec(line);
        if (!res)
            return null;
        const file = res[1];
        const lineno = Number.parseInt(res[2]) - 1;
        const column = Number.parseInt(res[3]) - 1;
        const severity = res[4];
        const message = res[5];
        const abspath = path.isAbsolute(file)
            ? file
            : path.normalize(path.join(this.binaryDir, file));
        const diag = new vscode.Diagnostic(
            new vscode.Range(lineno, column, lineno, column),
            message,
            {
                error: vscode.DiagnosticSeverity.Error,
                warning: vscode.DiagnosticSeverity.Warning,
                note: vscode.DiagnosticSeverity.Information,
            }[severity]
        );
        diag.source = 'GCC';
        return {
            filepath: abspath,
            diag: diag,
        };
    }


    private getTextDocumentByFileName(file: string): vscode.TextDocument {
        const documents = vscode.workspace.textDocuments;
        let document: vscode.TextDocument = null;
        if (documents.length != 0) {
            const filtered = documents.filter((doc: vscode.TextDocument) => {
                return doc.fileName.toUpperCase() === file.toUpperCase()
            });
            if (filtered.length != 0) {
                document = filtered[0];
            }
        }
        return document;
    }

    private getTrimmedLineRange(file: string, line: number): vscode.Range {
        const document = this.getTextDocumentByFileName(file);
        if (document && (line < document.lineCount)) {
            const text = document.lineAt(line).text + '\n';
            let start = 0;
            let end = text.length - 1;
            let is_space = (i) => { return /\s/.test(text[i]); };
            while ((start < text.length) && is_space(start))++start;
            while ((end >= start) && is_space(end))--end;

            return new vscode.Range(line, start, line, end);
        } else
            return new vscode.Range(line, 0, line, 0);
    }

    public parseMSVCDiagnostic(line: string): FileDiagnostic {
        const msvc_re = /^\s*(?!\d+>)\s*([^\s>].*)\((\d+|\d+,\d+|\d+,\d+,\d+,\d+)\):\s+(error|warning|info)\s+(\w{1,2}\d+)\s*:\s*(.*)$/;
        const res = msvc_re.exec(line);
        if (!res)
            return null;
        const file = res[1];
        const location = res[2];
        const severity = res[3];
        const code = res[4];
        const message = res[5];
        const abspath = path.isAbsolute(file)
            ? file
            : path.normalize(path.join(this.binaryDir, file));
        const loc = (() => {
            const parts = location.split(',');
            if (parts.length === 1)
                return this.getTrimmedLineRange(file, Number.parseInt(parts[0]) - 1);
            if (parseFloat.length === 2)
                return new vscode.Range(
                    Number.parseInt(parts[0]) - 1,
                    Number.parseInt(parts[1]) - 1,
                    Number.parseInt(parts[0]) - 1,
                    Number.parseInt(parts[1]) - 1
                );
            if (parseFloat.length === 4)
                return new vscode.Range(
                    Number.parseInt(parts[0]) - 1,
                    Number.parseInt(parts[1]) - 1,
                    Number.parseInt(parts[2]) - 1,
                    Number.parseInt(parts[3]) - 1
                );
        })();
        const diag = new vscode.Diagnostic(
            loc,
            message,
            {
                error: vscode.DiagnosticSeverity.Error,
                warning: vscode.DiagnosticSeverity.Warning,
                info: vscode.DiagnosticSeverity.Information,
            }[severity]
        );
        diag.code = code;
        diag.source = 'MSVC';
        return {
            filepath: abspath,
            diag: diag,
        };
    }

    public parseDiagnosticLine(line: string): FileDiagnostic {
        return this.parseGCCDiagnostic(line) ||
            this.parseMSVCDiagnostic(line);
    }

    public parseDiagnostics = async function (result: ExecutionResult) {
        const self: CMakeTools = this;
        const compiler = await self.cache.get('CMAKE_CXX_COMPILER_ID') || await self.cache.get('CMAKE_C_COMPILER_ID');
        const lines = result.stdout.split('\n').map(line => line.trim());
        const diags = lines.map(line => {
            return self.parseDiagnosticLine(line);

        }).filter(item => !!item);
        const diags_acc = {};
        for (const diag of diags) {
            if (!(diag.filepath in diags_acc))
                diags_acc[diag.filepath] = [];
            diags_acc[diag.filepath].push(diag.diag);
        }

        self._buildDiags.clear();
        for (const filepath in diags_acc) {
            self._buildDiags.set(vscode.Uri.file(filepath), diags_acc[filepath]);
        }
    }

    public config<T>(key: string, defaultValue?: any): T {
        const cmake_conf = vscode.workspace.getConfiguration('cmake');
        return cmake_conf.get<T>(key, defaultValue);
    }

    public get sourceDir(): string {
        const source_dir = this.config<string>('sourceDirectory');
        return source_dir.replace('${workspaceRoot}', vscode.workspace.rootPath);
    }

    public get mainListFile(): string {
        return path.join(this.sourceDir, 'CMakeLists.txt');
    }

    public get binaryDir(): string {
        const build_dir = this.config<string>('buildDirectory');
        return build_dir
            .replace('${workspaceRoot}', vscode.workspace.rootPath)
            .replace('${buildType}', this.selectedBuildType);
    }

    public get cachePath(): string {
        return path.join(this.binaryDir, 'CMakeCache.txt');
    }

    public isMultiConf = async function (): Promise<boolean> {
        const self: CMakeTools = this;
        return !!(await self.cache.get('CMAKE_CONFIGURATION_TYPES'));
    }

    public activeGenerator = async function (): Promise<string> {
        const self: CMakeTools = this;
        return (await self.cache.get('CMAKE_GENERATOR')).as<string>();
    }

    public allTargetName = async function (): Promise<string> {
        const self: CMakeTools = this;
        if (!(await self.cache.exists()))
            return 'all';
        const gen = await self.activeGenerator();
        // Visual Studio generators generate a target called ALL_BUILD, while other generators have an 'all' target
        return /Visual Studio/.test(gen) ? 'ALL_BUILD' : 'all';
    }

    public execute(args: string[]): Promise<ExecutionResult> {
        return new Promise<ExecutionResult>((resolve, _) => {
            console.info('Execute cmake with arguments:', args);
            const pipe = proc.spawn(this.config<string>('cmakePath', 'cmake'), args);
            this.currentChildProcess = pipe;
            const status = msg => vscode.window.setStatusBarMessage(msg, 4000);
            status('Executing CMake...');
            this._channel.appendLine('[vscode] Executing cmake command: cmake ' + args.join(' '));
            let stderr_acc = '';
            let stdout_acc = '';
            pipe.stdout.on('data', (data: Uint8Array) => {
                const str = data.toString();
                console.log('cmake [stdout]: ' + str.trim());
                stdout_acc += str;
                this._channel.append(str);
                status(str.trim());
            });
            pipe.stderr.on('data', (data: Uint8Array) => {
                const str = data.toString();
                console.log('cmake [stderr]: ' + str.trim());
                stderr_acc += str;
                this._channel.append(str);
                status(str.trim());
            });
            pipe.on('close', (retc: Number) => {
                console.log('cmake exited with return code ' + retc);
                this._channel.appendLine('[vscode] CMake exited with status ' + retc);
                if (retc !== null) {
                    status('CMake exited with status ' + retc);
                    if (retc !== 0) {
                        vscode.window.showWarningMessage('CMake exited with non-zero return code ' + retc + '. See CMake/Build output for details');
                    }
                }

                let rest = stderr_acc;
                const diag_re = /CMake (.*?) at (.*?):(\d+) \((.*?)\):\s+((?:.|\n)*?)\s*\n\n\n((?:.|\n)*)/;
                const diags: Object = {};
                while (true) {
                    if (!rest.length) break;
                    const found = diag_re.exec(rest);
                    if (!found) break;
                    const [level, filename, linestr, command, what, tail] = found.slice(1);
                    const filepath =
                        path.isAbsolute(filename)
                            ? filename
                            : path.join(vscode.workspace.rootPath, filename);

                    const line = Number.parseInt(linestr) - 1;
                    if (!(filepath in diags)) {
                        diags[filepath] = [];
                    }
                    const file_diags: vscode.Diagnostic[] = diags[filepath];
                    const diag = new vscode.Diagnostic(
                        new vscode.Range(
                            line,
                            0,
                            line,
                            Number.POSITIVE_INFINITY
                        ),
                        what,
                        {
                            "Warning": vscode.DiagnosticSeverity.Warning,
                            "Error": vscode.DiagnosticSeverity.Error,
                        }[level]
                    );
                    diag.source = 'CMake (' + command + ')';
                    file_diags.push(diag);
                    rest = tail;
                }

                this._diagnostics.clear();
                for (const filepath in diags) {
                    this._diagnostics.set(vscode.Uri.file(filepath), diags[filepath]);
                }
                this.currentChildProcess = null;
                resolve({
                    retc: retc,
                    stdout: stdout_acc,
                    stderr: stderr_acc
                });
            });
        });
    };

    // Test that a command exists
    public testHaveCommand = async function (command, args: string[] = ['--version']): Promise<Boolean> {
        return await new Promise<Boolean>((resolve, _) => {
            const pipe = proc.spawn(command, args);
            pipe.on('error', () => resolve(false));
            pipe.on('exit', () => resolve(true));
        });
    }

    // Given a list of CMake generators, returns the first one available on this system
    public pickGenerator = async function (candidates: string[]): Promise<string> {
        const self: CMakeTools = this;
        for (const gen of candidates) {
            const delegate = {
                Ninja: async function () {
                    return await self.testHaveCommand('ninja-build') || await self.testHaveCommand('ninja');
                },
                "MinGW Makefiles": async function () {
                    return process.platform === 'win32' && await self.testHaveCommand('make');
                },
                "NMake Makefiles": async function () {
                    return process.platform === 'win32' && await self.testHaveCommand('nmake', ['/?']);
                },
                'Unix Makefiles': async function () {
                    return process.platform !== 'win32' && await self.testHaveCommand('make');
                }
            }[gen];
            if (delegate === undefined) {
                const vsMatcher = /^Visual Studio (\d{2}) (\d{4})($|\sWin64$|\sARM$)/;
                if (vsMatcher.test(gen) && process.platform === 'win32')
                    return gen;
                vscode.window.showErrorMessage('Unknown CMake generator "' + gen + '"');
                continue;
            }
            if (await delegate())
                return gen;
            else
                console.log('Generator "' + gen + '" is not supported');
        }
        return null;
    }

    private _prebuild = async function () {
        const self: CMakeTools = this;
        if (self.config<boolean>("clearOutputBeforeBuild")) {
            self._channel.clear();
        }

        if (self.config<boolean>("saveBeforeBuild") && vscode.workspace.textDocuments.some(doc => doc.isDirty)) {
            self._channel.appendLine("[vscode] Saving unsaved text documents...");
            await vscode.workspace.saveAll();
        }
    }

    public get numJobs(): number {
        const jobs = this.config<number>("parallelJobs");
        if (!!jobs) {
            return jobs;
        }
        return os.cpus().length + 2;
    }

    public configure = async function (extra_args: string[] = [], run_prebuild = true): Promise<Number> {
        const self: CMakeTools = this;

        if (self.isBusy) {
            vscode.window.showErrorMessage('A CMake task is already running. Stop it before trying to configure.');
            return;
        }

        if (!self.sourceDir) {
            vscode.window.showErrorMessage('You do not have a source directory open');
            return;
        }

        const cmake_list = self.mainListFile;
        if (!(await async.exists(cmake_list))) {
            const do_quickstart = !!(
                await vscode.window.showErrorMessage(
                    'You do not have a CMakeLists.txt',
                    "Quickstart a new CMake project"
                )
            );
            if (do_quickstart)
                await self.quickStart();
            return;
        }

        if (run_prebuild)
            await self._prebuild();

        const cmake_cache = self.cachePath;
        self._channel.show();
        const settings_args = [];
        if (!(await async.exists(cmake_cache))) {
            self._channel.appendLine("[vscode] Setting up new CMake configuration");
            const generator = await self.pickGenerator(self.config<string[]>("preferredGenerators"));
            if (generator) {
                self._channel.appendLine('[vscode] Configuring using the "' + generator + '" CMake generator');
                settings_args.push("-G" + generator);
            } else {
                console.error("None of the preferred generators was selected");
            }
            if (self.selectedBuildType == 'None') {
                self.selectedBuildType = self.config<string>("inititalBuildType", "Debug");
            }
        }

        settings_args.push('-DCMAKE_BUILD_TYPE=' + self.selectedBuildType);

        const settings = self.config<Object>("configureSettings");
        for (const key in settings) {
            let value = settings[key];
            if (value === true || value === false)
                value = value ? "TRUE" : "FALSE";
            if (value instanceof Array)
                value = value.join(';');
            value = value
                .replace('${workspaceRoot}', vscode.workspace.rootPath)
                .replace('${buildType}', this.selectedBuildType);
            settings_args.push("-D" + key + "=" + value);
        }
        let prefix = self.config<string>("installPrefix");
        if (prefix && prefix !== "") {
            prefix = prefix
                .replace('${workspaceRoot}', vscode.workspace.rootPath)
                .replace('${buildType}', this.selectedBuildType);
            if (prefix.includes(' '))
                prefix = '"' + prefix + '"';
            settings_args.push("-DCMAKE_INSTALL_PREFIX=" + prefix);
        }

        const binary_dir = self.binaryDir;
        self.statusMessage = 'Configuring...';
        const result = await self.execute(
            ['-H' + self.sourceDir, '-B' + binary_dir]
                .concat(settings_args)
                .concat(extra_args)
        );
        self.statusMessage = 'Ready';
        self._reloadSettings();
        self._refreshProjectName(); // The user may have changed the project name in the configure step
        return result.retc;
    }

    public build = async function (target: string = null): Promise<Number> {
        const self: CMakeTools = this;
        if (target === null) {
            target = self.defaultBuildTarget || await self.allTargetName();
        }
        if (!self.sourceDir) {
            vscode.window.showErrorMessage('You do not have a source directory open');
            return;
        }

        if (self.isBusy) {
            vscode.window.showErrorMessage('A CMake task is already running. Stop it before trying to build.');
            return;
        }

        const cachepath = self.cachePath;
        if (!(await async.exists(cachepath))) {
            const do_configure = !!(await vscode.window.showErrorMessage('You must configure your project before building', 'Configure Now'));
            if (!do_configure || await self.configure() !== 0)
                return -1;
        }
        await self._prebuild();
        if (self._needsReconfigure) {
            const retc = await self.configure([], false);
            if (!!retc)
                return retc;
        }
        // Pass arguments based on a particular generator
        const gen = await self.activeGenerator();
        const generator_args = (() => {
            if (/(Unix|MinGW) Makefiles|Ninja/.test(gen) && target !== 'clean' && target !== 'install')
                return ['-j', self.numJobs.toString()];
            else if (/Visual Studio/.test(gen))
                return ['/m', '/property:GenerateFullPaths=true'];
            else
                return [];
        })();
        self._channel.show();
        self.statusMessage = 'Building...';
        const result = await self.execute([
            '--build', self.binaryDir,
            '--target', target,
            '--config', self.selectedBuildType,
            '--'].concat(generator_args));
        self.statusMessage = 'Ready';
        self._refreshProjectName(); // The user may have changed the project name in the configure step
        await self.parseDiagnostics(result);
        return result.retc;
    }

    public install = async function (target: string = null): Promise<Number> {
        const self: CMakeTools = this;
        return await self.build('install');
    }

    public clean = async function (): Promise<Number> {
        const self: CMakeTools = this;
        return await self.build('clean');
    }

    public cleanConfigure = async function (): Promise<Number> {
        const self: CMakeTools = this;
        const build_dir = self.binaryDir;
        const cache = self.cachePath;
        const cmake_files = path.join(build_dir, 'CMakeFiles');
        if (await async.exists(cache)) {
            self._channel.appendLine('[vscode] Removing ' + cache);
            await async.unlink(cache);
        }
        if (await async.exists(cmake_files)) {
            self._channel.appendLine('[vscode] Removing ' + cmake_files);
            await async.unlink(cmake_files);
        }
        return await self.configure();
    }

    public jumpToCacheFile = async function (): Promise<vscode.TextEditor> {
        const self: CMakeTools = this;
        if (!(await async.exists(self.cachePath))) {
            const do_conf = !!(await vscode.window.showErrorMessage('This project has not yet been configured.', 'Configure Now'));
            if (do_conf) {
                if (await self.configure() !== 0)
                    return;
            }
        }

        const cache = await vscode.workspace.openTextDocument(self.cachePath);
        return await vscode.window.showTextDocument(cache);
    }

    public cleanRebuild = async function (): Promise<Number> {
        const self: CMakeTools = this;
        const clean_result = await self.clean();
        if (clean_result)
            return clean_result;
        return await self.build();
    }

    public buildWithTarget = async function (): Promise<Number> {
        const self: CMakeTools = this;
        const target = await vscode.window.showInputBox({
            prompt: 'Enter a target name',
        });
        if (target === null)
            return -1;
        return await self.build(target);
    }

    public setDefaultTarget = async function () {
        const self: CMakeTools = this;
        const new_default = await vscode.window.showInputBox({
            prompt: 'Input the name of the new default target to build',
            placeHolder: '(eg. "install", "all", "my-executable")',
        });
        if (!new_default)
            return;
        self.defaultBuildTarget = new_default;
    }

    public setBuildType = async function (): Promise<Number> {
        const self: CMakeTools = this;
        let chosen = null;
        if (await self.cache.exists() && await self.isMultiConf()) {
            const types = (await self.cache.get('CMAKE_CONFIGURATION_TYPES')).as<string>().split(';');
            chosen = await vscode.window.showQuickPick(types);
        } else {
            chosen = await vscode.window.showQuickPick([
                {
                    label: 'Release',
                    description: 'Optimized build with no debugging information',
                }, {
                    label: 'Debug',
                    description: 'Default build type. No optimizations. Contains debug information',
                }, {
                    label: 'MinSizeRel',
                    description: 'Release build tweaked for minimum binary code size',
                }, {
                    label: 'RelWithDebInfo',
                    description: 'Same as "Release", but also generates debugging information',
                }
            ]);
            chosen = chosen ? chosen.label : null;
        }
        if (chosen === null)
            return -1;

        self.selectedBuildType = chosen;
        return await self.configure();
    }

    public ctest = async function (): Promise<Number> {
        const self: CMakeTools = this;
        return (await self.execute(['-E', 'chdir', self.binaryDir, 'ctest', '-j' + self.numJobs.toString(), '--output-on-failure'])).retc;
    }

    public quickStart = async function (): Promise<Number> {
        const self: CMakeTools = this;
        if (await async.exists(self.mainListFile)) {
            vscode.window.showErrorMessage('This workspace already contains a CMakeLists.txt!');
            return -1;
        }

        const project_name = await vscode.window.showInputBox({
            prompt: 'Enter a name for the new project',
            validateInput: (value: string): string => {
                if (!value.length)
                    return 'A project name is required';
                return null;
            },
        });
        if (!project_name)
            return -1;

        const target_type = (await vscode.window.showQuickPick([
            {
                label: 'Library',
                description: 'Create a library',
            }, {
                label: 'Executable',
                description: 'Create an executable'
            }
        ]));

        if (!target_type)
            return -1;

        const type = target_type.label;

        const init = [
            'cmake_minimum_required(VERSION 3.0.0)',
            `project(${project_name} VERSION 0.0.0)`,
            '',
            'include(CTest)',
            'enable_testing()',
            '',
            {
                Library: `add_library(${project_name} ${project_name}.cpp)`,
                Executable: `add_executable(${project_name} main.cpp)`,
            }[type],
            '',
            'set(CPACK_PROJECT_NAME ${PROJECT_NAME})',
            'set(CPACK_PROJECT_VERSION ${PROJECT_VERSION})',
            'include(CPack)',
            '',
        ].join('\n');

        if (type === 'Library') {
            if (!(await async.exists(path.join(self.sourceDir, project_name + '.cpp')))) {
                await async.doAsync(
                    fs.writeFile,
                    path.join(self.sourceDir, project_name + '.cpp'),
                    [
                        '#include <iostream>',
                        '',
                        `void say_hello(){ std::cout << "Hello, from ${project_name}!\\n"; }`,
                        '',
                    ].join('\n')
                );
            }
        } else {
            if (!(await async.exists(path.join(self.sourceDir, 'main.cpp')))) {
                await async.doAsync(
                    fs.writeFile,
                    path.join(self.sourceDir, 'main.cpp'),
                    [
                        '#include <iostream>',
                        '',
                        'int main(int, char**)',
                        '{',
                        '   std::cout << "Hello, world!\\n";',
                        '}',
                        '',
                    ].join('\n')
                );
            }
        }
        await async.doAsync(fs.writeFile, self.mainListFile, init);
        const doc = await vscode.workspace.openTextDocument(self.mainListFile);
        await vscode.window.showTextDocument(doc);
        await self.configure();
    }

    public stop() {
        const child: proc.ChildProcess = this.currentChildProcess;
        if (!child)
            return;
        // Stopping the process isn't as easy as it may seem. cmake --build will
        // spawn child processes, and CMake won't forward signals to its
        // children. As a workaround, we list the children of the cmake process
        // and also send signals to them.
        this._killTree(child.pid);
    }

    public _killTree = async function (pid: number) {
        let children: number[] = [];
        if (process.platform !== 'win32') {
            const stdout = (await async.execute('pgrep', ['-P', pid.toString()])).stdout.trim();
            if (!!stdout.length) {
                children = stdout.split('\n').map(line => Number.parseInt(line));
            }
        }
        for (const other of children) {
            await this._killTree(other);
        }
        process.kill(pid, 'SIGINT');
    }
}
=======
'use strict';

import * as path from 'path';
import * as fs from 'fs';
import * as proc from 'child_process';
import * as os from 'os';

import * as vscode from 'vscode';

import * as async from './async';

export function isTruthy(value) {
    if (typeof value === 'string') {
        return !(
            value === '' ||
            value === 'FALSE' ||
            value === 'OFF' ||
            value === '0' ||
            value === 'NOTFOUND' ||
            value === 'NO' ||
            value === 'N' ||
            value === 'IGNORE' ||
            value.endsWith('-NOTFOUND')
        );
    }
    return !!value;
}

export enum EntryType {
    Bool,
    String,
    Path,
    Filepath,
    Internal,
    Uninitialized,
    Static,
};

interface ExecutionResult {
    retc: Number;
    stdout: string;
    stderr: string;
}

interface FileDiagnostic {
    filepath: string;
    diag: vscode.Diagnostic;
}

export class CacheEntry {
    private _type: EntryType = EntryType.Uninitialized;
    private _docs: string = '';
    private _key: string = '';
    private _value: any = null;

    public get type() {
        return this._type;
    }

    public get docs() {
        return this._docs;
    }

    public get key() {
        return this._key;
    }

    public get value() {
        return this._value;
    }

    public as<T>(): T { return this.value; }

    constructor(key?: string, value?: string, type?: EntryType, docs?: string) {
        this._key = key;
        this._value = value;
        this._type = type;
        this._docs = docs;
    }
    // public advanced: boolean = false;
};

export class CacheReader {
    public path: string;
    public data = new Map<string, CacheEntry>();

    private _lastModifiedTime: Date = null;

    constructor(path: string) {
        this.path = path;
    }

    public exists = async function (): Promise<boolean> {
        return await async.exists(this.path);
    }

    public static parseCache(content: string): Map<string, CacheEntry> {
        const lines = content.split(/\r\n|\n|\r/)
            .filter(line => !!line.length)
            .filter(line => !/^\s*#/.test(line));

        const entries = new Map<string, CacheEntry>();
        let docs_acc = '';
        for (const line of lines) {
            if (line.startsWith('//')) {
                docs_acc += /^\/\/(.*)/.exec(line)[1] + ' ';
            } else {
                const match = /^(.*?):(.*?)=(.*)/.exec(line);
                console.assert(!!match, "Couldn't handle reading cache entry: " + line);
                const [_, name, typename, valuestr] = match;
                if (name.endsWith('-ADVANCED') && valuestr == '1') {
                    // We skip the ADVANCED property variables. They're a little odd.
                } else {
                    const key = name;
                    const type = {
                        BOOL: EntryType.Bool,
                        STRING: EntryType.String,
                        PATH: EntryType.Path,
                        FILEPATH: EntryType.Filepath,
                        INTERNAL: EntryType.Internal,
                        UNINITIALIZED: EntryType.Uninitialized,
                        STATIC: EntryType.Static,
                    }[typename];
                    const docs = docs_acc.trim();
                    docs_acc = '';
                    let value: any = valuestr;
                    if (type === EntryType.Bool)
                        value = isTruthy(value);

                    console.assert(type !== undefined, `Unknown cache entry type: ${type}`);
                    entries.set(name, new CacheEntry(key, value, type, docs));
                }
            }
        }

        return entries;
    }

    private _reloadData = async function (): Promise<Map<string, CacheEntry>> {
        const self: CacheReader = this;
        console.info('Reloading CMake cache data from', self.path);
        const buf = await async.readFile(self.path);
        self.data = CacheReader.parseCache(buf.toString());
        self._lastModifiedTime = (await async.stat(self.path)).mtime;
        return self.data;
    }

    public needsReloading = async function (): Promise<boolean> {
        const self: CacheReader = this;
        const curstat = await async.stat(self.path);
        return !self._lastModifiedTime || (await async.stat(self.path)).mtime.getTime() > self._lastModifiedTime.getTime();
    }

    public getData = async function (): Promise<Map<string, CacheEntry>> {
        const self: CacheReader = this;
        if (await self.needsReloading()) {
            await self._reloadData();
        }
        return self.data;
    }

    public get = async function (key: string, defaultValue?: any): Promise<CacheEntry> {
        const self: CacheReader = this;
        const data = await self.getData();
        if (!data.has(key))
            return null;
        const ret = data.get(key);
        return ret;
    }
}

export class CMakeTools {
    private _channel: vscode.OutputChannel;
    private _diagnostics: vscode.DiagnosticCollection;
    private _cmakeToolsStatusItem = vscode.window.createStatusBarItem(vscode.StatusBarAlignment.Left, 3.0010);
    private _buildButton = vscode.window.createStatusBarItem(vscode.StatusBarAlignment.Left, 3);
    private _lastConfigureSettings = {};
    private _needsReconfigure = false;
    private _buildDiags: vscode.DiagnosticCollection;

    public cache: CacheReader;

    private _currentChildProcess: proc.ChildProcess;
    public get currentChildProcess(): proc.ChildProcess {
        return this._currentChildProcess;
    }
    public set currentChildProcess(v: proc.ChildProcess) {
        this._currentChildProcess = v;
        this._refreshStatusBarItems();
    }

    /**
     * A property that determines whether we are currently running a job
     * or not.
     */
    public get isBusy(): boolean {
        return !!this.currentChildProcess;
    }

    /**
     * @brief The name of the active project.
     *
     * When a user is working with CMake, there is usually a name for the
     * project, generated by the project() CMake function. We read that from
     * the CMake cache and store it locally so we may display it on the status
     * bar.
     */
    private _projectName: string;
    public get projectName(): string {
        return this._projectName;
    }
    public set projectName(v: string) {
        this._projectName = v;
        this._refreshStatusBarItems();
    }

    /**
     * @brief The status message for the status bar.
     *
     * When this value is changed, we update our status bar item to show the
     * statusMessage. This could be something like 'Configuring...',
     * 'Building...' etc.
     */
    private _statusMessage: string = '';
    public get statusMessage(): string {
        return this._statusMessage;
    }
    public set statusMessage(v: string) {
        this._statusMessage = v;
        this._refreshStatusBarItems();
    }

    /**
     * @brief The build type (configuration) which the user has most recently
     * selected.
     *
     * The build type is passed to CMake when configuring and building the
     * project. For multiconf generators, such as visual studio with msbuild,
     * the build type is not determined at configuration time. We need to store
     * the build type that the user wishes to use here so that when a user
     * invokes cmake.build, we will be able to build with the desired
     * configuration. This value is also reflected on the status bar item that
     * the user can click to change the build type.
     */
    private _selectedBuildType: string = 'None';
    public get selectedBuildType(): string {
        return this._selectedBuildType;
    }
    public set selectedBuildType(v: string) {
        this._selectedBuildType = v;
        this._refreshStatusBarItems();
    }

    /**
     * @brief The default target to build when no target is specified
     */
    private _defaultBuildTarget: string;
    public get defaultBuildTarget(): string {
        return this._defaultBuildTarget;
    }
    public set defaultBuildTarget(v: string) {
        this._defaultBuildTarget = v;
        this._refreshStatusBarItems();
    }


    private _reloadSettings() {
        this.cache = new CacheReader(this.cachePath);
        const new_settings = this.config<Object>('configureSettings');
        this._needsReconfigure = JSON.stringify(new_settings) !== JSON.stringify(this._lastConfigureSettings);
        this._lastConfigureSettings = new_settings;
    }

    constructor() {
        this._channel = vscode.window.createOutputChannel('CMake/Build');
        this._diagnostics = vscode.languages.createDiagnosticCollection('cmake-diags');
        this._buildDiags = vscode.languages.createDiagnosticCollection('cmake-build-diags');
        this.cache = new CacheReader(this.cachePath);

        vscode.workspace.onDidChangeConfiguration(() => {
            console.log('Reloading CMakeTools after configuration change');
            this._reloadSettings();
        });

        this._lastConfigureSettings = this.config<Object>('configureSettings');
        this._needsReconfigure = true;

        this._cmakeToolsStatusItem.command = 'cmake.setBuildType';
        this.currentChildProcess = null; // Inits the content of the buildButton


        // Start by loading the current CMake build type from the cache
        this._initSelectedBuildType();
        // Load the current project name from the cache
        this._refreshProjectName();

        this.statusMessage = 'Ready';
    }

    private _refreshStatusBarItems = async function () {
        const self: CMakeTools = this;
        self._cmakeToolsStatusItem.text = `CMake: ${self.projectName}: ${self.selectedBuildType || 'Unknown'}: ${self.statusMessage}`;

        if (await async.exists(path.join(self.sourceDir, 'CMakeLists.txt'))) {
            self._cmakeToolsStatusItem.show();
            self._buildButton.show();
        } else {
            self._cmakeToolsStatusItem.hide();
            self._buildButton.hide();
        }

        const target = self.defaultBuildTarget || await self.allTargetName();
        this._buildButton.text = this.isBusy ? '$(x) Stop' : `$(gear) Build (${target})`;
        this._buildButton.command = this.isBusy ? 'cmake.stop' : 'cmake.build';
    }

    /**
     * @brief Initializes the 'selectedBuildType' attribute.
     *
     * The 'selectedBuildType' attribute is a bit of a tricky thing. On initial
     * load, we want to read it from the CMake cache, unless we are in a
     * multiconf generator like Visual Studio. In that case, we will default to
     * 'Debug'.
     *
     * This should only be called when the build type is completely impossible
     * to determine without looking into the CMake cache.
     *
     * @returns A promise resolving to the selectedBuildType
     */
    public _initSelectedBuildType = async function (): Promise<string> {
        const self: CMakeTools = this;
        if (!(await self.cache.exists()))
            self.selectedBuildType = 'None';
        if (await self.isMultiConf())
            self.selectedBuildType = 'Debug';
        else
            self.selectedBuildType = (await self.cache.get('CMAKE_BUILD_TYPE')).as<string>();
        return self.selectedBuildType;
    }

    /**
     * @brief Reload the project name from the CMake cache
     *
     * Because the user can change the project name when we rerun cmake, we
     * need to be smart and reload the project name after we execute any
     * cmake commands which might rerun the configure. The setter for
     * projectName updates the status bar accordingly
     */
    private _refreshProjectName = async function () {
        const self: CMakeTools = this;
        if (!(await self.cache.exists())) {
            self.projectName = 'Unconfigured';
        }
        const cached = (await self.cache.get('CMAKE_PROJECT_NAME'));
        if (!cached) {
            self.projectName = 'Unnamed Project';
        } else {
            self.projectName = cached.as<string>();
        }
    }

    public parseGCCDiagnostic(line: string): FileDiagnostic {
        const gcc_re = /^(.*):(\d+):(\d+):\s+(warning|error|note):\s+(.*)$/;
        const res = gcc_re.exec(line);
        if (!res)
            return null;
        const file = res[1];
        const lineno = Number.parseInt(res[2]) - 1;
        const column = Number.parseInt(res[3]) - 1;
        const severity = res[4];
        const message = res[5];
        const abspath = path.isAbsolute(file)
            ? file
            : path.normalize(path.join(this.binaryDir, file));
        const diag = new vscode.Diagnostic(
            new vscode.Range(lineno, column, lineno, column),
            message,
            {
                error: vscode.DiagnosticSeverity.Error,
                warning: vscode.DiagnosticSeverity.Warning,
                note: vscode.DiagnosticSeverity.Information,
            }[severity]
        );
        diag.source = 'GCC';
        return {
            filepath: abspath,
            diag: diag,
        };
    }


    private getTextDocumentByFileName(file: string): vscode.TextDocument {
        const documents = vscode.workspace.textDocuments;
        let document: vscode.TextDocument = null;
        if (documents.length != 0) {
            const filtered = documents.filter((doc: vscode.TextDocument) => {
                return doc.fileName.toUpperCase() === file.toUpperCase()
            });
            if (filtered.length != 0) {
                document = filtered[0];
            }
        }
        return document;
    }

    private getTrimmedLineRange(file: string, line: number): vscode.Range {
        const document = this.getTextDocumentByFileName(file);
        if (document && (line < document.lineCount)) {
            const text = document.lineAt(line).text + '\n';
            let start = 0;
            let end = text.length - 1;
            let is_space = (i) => { return /\s/.test(text[i]); };
            while ((start < text.length) && is_space(start))++start;
            while ((end >= start) && is_space(end))--end;

            return new vscode.Range(line, start, line, end);
        } else
            return new vscode.Range(line, 0, line, 0);
    }

    public parseMSVCDiagnostic(line: string): FileDiagnostic {
        const msvc_re = /^\s*(?!\d+>)\s*([^\s>].*)\((\d+|\d+,\d+|\d+,\d+,\d+,\d+)\):\s+(error|warning|info)\s+(\w{1,2}\d+)\s*:\s*(.*)$/;
        const res = msvc_re.exec(line);
        if (!res)
            return null;
        const file = res[1];
        const location = res[2];
        const severity = res[3];
        const code = res[4];
        const message = res[5];
        const abspath = path.isAbsolute(file)
            ? file
            : path.normalize(path.join(this.binaryDir, file));
        const loc = (() => {
            const parts = location.split(',');
            if (parts.length === 1)
                return this.getTrimmedLineRange(file, Number.parseInt(parts[0]) - 1);
            if (parseFloat.length === 2)
                return new vscode.Range(
                    Number.parseInt(parts[0]) - 1,
                    Number.parseInt(parts[1]) - 1,
                    Number.parseInt(parts[0]) - 1,
                    Number.parseInt(parts[1]) - 1
                );
            if (parseFloat.length === 4)
                return new vscode.Range(
                    Number.parseInt(parts[0]) - 1,
                    Number.parseInt(parts[1]) - 1,
                    Number.parseInt(parts[2]) - 1,
                    Number.parseInt(parts[3]) - 1
                );
        })();
        const diag = new vscode.Diagnostic(
            loc,
            message,
            {
                error: vscode.DiagnosticSeverity.Error,
                warning: vscode.DiagnosticSeverity.Warning,
                info: vscode.DiagnosticSeverity.Information,
            }[severity]
        );
        diag.code = code;
        diag.source = 'MSVC';
        return {
            filepath: abspath,
            diag: diag,
        };
    }

    public parseDiagnosticLine(line: string): FileDiagnostic {
        return this.parseGCCDiagnostic(line) ||
            this.parseMSVCDiagnostic(line);
    }

    public parseDiagnostics = async function (result: ExecutionResult) {
        const self: CMakeTools = this;
        const compiler = await self.cache.get('CMAKE_CXX_COMPILER_ID') || await self.cache.get('CMAKE_C_COMPILER_ID');
        const lines = result.stdout.split('\n').map(line => line.trim());
        const diags = lines.map(line => {
            return self.parseDiagnosticLine(line);

        }).filter(item => !!item);
        const diags_acc = {};
        for (const diag of diags) {
            if (!(diag.filepath in diags_acc))
                diags_acc[diag.filepath] = [];
            diags_acc[diag.filepath].push(diag.diag);
        }

        self._buildDiags.clear();
        for (const filepath in diags_acc) {
            self._buildDiags.set(vscode.Uri.file(filepath), diags_acc[filepath]);
        }
    }

    public config<T>(key: string, defaultValue?: any): T {
        const cmake_conf = vscode.workspace.getConfiguration('cmake');
        return cmake_conf.get<T>(key, defaultValue);
    }

    public get sourceDir(): string {
        const source_dir = this.config<string>('sourceDirectory');
        return source_dir.replace('${workspaceRoot}', vscode.workspace.rootPath);
    }

    public get mainListFile(): string {
        return path.join(this.sourceDir, 'CMakeLists.txt');
    }

    public get binaryDir(): string {
        const build_dir = this.config<string>('buildDirectory');
        return build_dir.replace('${workspaceRoot}', vscode.workspace.rootPath);
    }

    public get cachePath(): string {
        return path.join(this.binaryDir, 'CMakeCache.txt');
    }

    public isMultiConf = async function (): Promise<boolean> {
        const self: CMakeTools = this;
        return !!(await self.cache.get('CMAKE_CONFIGURATION_TYPES'));
    }

    public activeGenerator = async function (): Promise<string> {
        const self: CMakeTools = this;
        return (await self.cache.get('CMAKE_GENERATOR')).as<string>();
    }

    public allTargetName = async function (): Promise<string> {
        const self: CMakeTools = this;
        if (!(await self.cache.exists()))
            return 'all';
        const gen = await self.activeGenerator();
        // Visual Studio generators generate a target called ALL_BUILD, while other generators have an 'all' target
        return /Visual Studio/.test(gen) ? 'ALL_BUILD' : 'all';
    }

    public execute(args: string[]): Promise<ExecutionResult> {
        return new Promise<ExecutionResult>((resolve, _) => {
            console.info('Execute cmake with arguments:', args);
            const pipe = proc.spawn(this.config<string>('cmakePath', 'cmake'), args);
            this.currentChildProcess = pipe;
            const status = msg => vscode.window.setStatusBarMessage(msg, 4000);
            status('Executing CMake...');
            this._channel.appendLine('[vscode] Executing cmake command: cmake ' + args.join(' '));
            let stderr_acc = '';
            let stdout_acc = '';
            pipe.stdout.on('data', (data: Uint8Array) => {
                const str = data.toString();
                console.log('cmake [stdout]: ' + str.trim());
                stdout_acc += str;
                this._channel.append(str);
                status(str.trim());
            });
            pipe.stderr.on('data', (data: Uint8Array) => {
                const str = data.toString();
                console.log('cmake [stderr]: ' + str.trim());
                stderr_acc += str;
                this._channel.append(str);
                status(str.trim());
            });
            pipe.on('close', (retc: Number) => {
                console.log('cmake exited with return code ' + retc);
                this._channel.appendLine('[vscode] CMake exited with status ' + retc);
                if (retc !== null) {
                    status('CMake exited with status ' + retc);
                    if (retc !== 0) {
                        vscode.window.showWarningMessage('CMake exited with non-zero return code ' + retc + '. See CMake/Build output for details');
                    }
                }

                let rest = stderr_acc;
                const diag_re = /CMake (.*?) at (.*?):(\d+) \((.*?)\):\s+((?:.|\n)*?)\s*\n\n\n((?:.|\n)*)/;
                const diags: Object = {};
                while (true) {
                    if (!rest.length) break;
                    const found = diag_re.exec(rest);
                    if (!found) break;
                    const [level, filename, linestr, command, what, tail] = found.slice(1);
                    const filepath =
                        path.isAbsolute(filename)
                            ? filename
                            : path.join(vscode.workspace.rootPath, filename);

                    const line = Number.parseInt(linestr) - 1;
                    if (!(filepath in diags)) {
                        diags[filepath] = [];
                    }
                    const file_diags: vscode.Diagnostic[] = diags[filepath];
                    const diag = new vscode.Diagnostic(
                        new vscode.Range(
                            line,
                            0,
                            line,
                            Number.POSITIVE_INFINITY
                        ),
                        what,
                        {
                            "Warning": vscode.DiagnosticSeverity.Warning,
                            "Error": vscode.DiagnosticSeverity.Error,
                        }[level]
                    );
                    diag.source = 'CMake (' + command + ')';
                    file_diags.push(diag);
                    rest = tail;
                }

                this._diagnostics.clear();
                for (const filepath in diags) {
                    this._diagnostics.set(vscode.Uri.file(filepath), diags[filepath]);
                }
                this.currentChildProcess = null;
                resolve({
                    retc: retc,
                    stdout: stdout_acc,
                    stderr: stderr_acc
                });
            });
        });
    };

    // Test that a command exists
    public testHaveCommand = async function (command, args: string[] = ['--version']): Promise<Boolean> {
        return await new Promise<Boolean>((resolve, _) => {
            const pipe = proc.spawn(command, args);
            pipe.on('error', () => resolve(false));
            pipe.on('exit', () => resolve(true));
        });
    }

    // Given a list of CMake generators, returns the first one available on this system
    public pickGenerator = async function (candidates: string[]): Promise<string> {
        const self: CMakeTools = this;
        for (const gen of candidates) {
            const delegate = {
                Ninja: async function () {
                    return await self.testHaveCommand('ninja-build') || await self.testHaveCommand('ninja');
                },
                "MinGW Makefiles": async function () {
                    return process.platform === 'win32' && await self.testHaveCommand('make');
                },
                "NMake Makefiles": async function () {
                    return process.platform === 'win32' && await self.testHaveCommand('nmake', ['/?']);
                },
                'Unix Makefiles': async function () {
                    return process.platform !== 'win32' && await self.testHaveCommand('make');
                }
            }[gen];
            if (delegate === undefined) {
                const vsMatcher = /^Visual Studio (\d{2}) (\d{4})($|\sWin64$|\sARM$)/;
                if (vsMatcher.test(gen) && process.platform === 'win32')
                    return gen;
                vscode.window.showErrorMessage('Unknown CMake generator "' + gen + '"');
                continue;
            }
            if (await delegate())
                return gen;
            else
                console.log('Generator "' + gen + '" is not supported');
        }
        return null;
    }

    private _prebuild = async function () {
        const self: CMakeTools = this;
        if (self.config<boolean>("clearOutputBeforeBuild")) {
            self._channel.clear();
        }

        if (self.config<boolean>("saveBeforeBuild") && vscode.workspace.textDocuments.some(doc => doc.isDirty)) {
            self._channel.appendLine("[vscode] Saving unsaved text documents...");
            await vscode.workspace.saveAll();
        }
    }

    public get numJobs(): number {
        const jobs = this.config<number>("parallelJobs");
        if (!!jobs) {
            return jobs;
        }
        return os.cpus().length + 2;
    }

    public get numCTestJobs(): number {
        const ctest_jobs = this.config<number>("ctest.parallelJobs");
        if (ctest_jobs === 0) {
            return this.numJobs;
        }
        return ctest_jobs;
    }

    public configure = async function (extra_args: string[] = [], run_prebuild = true): Promise<Number> {
        const self: CMakeTools = this;

        if (self.isBusy) {
            vscode.window.showErrorMessage('A CMake task is already running. Stop it before trying to configure.');
            return;
        }

        if (!self.sourceDir) {
            vscode.window.showErrorMessage('You do not have a source directory open');
            return;
        }

        const cmake_list = self.mainListFile;
        if (!(await async.exists(cmake_list))) {
            const do_quickstart = !!(
                await vscode.window.showErrorMessage(
                    'You do not have a CMakeLists.txt',
                    "Quickstart a new CMake project"
                )
            );
            if (do_quickstart)
                await self.quickStart();
            return;
        }

        if (run_prebuild)
            await self._prebuild();

        const binary_dir = self.binaryDir;
        const cmake_cache = self.cachePath;
        self._channel.show();
        const settings_args = [];
        if (!(await async.exists(cmake_cache))) {
            self._channel.appendLine("[vscode] Setting up initial CMake configuration");
            const generator = await self.pickGenerator(self.config<string[]>("preferredGenerators"));
            if (generator) {
                self._channel.appendLine('[vscode] Configuring using the "' + generator + '" CMake generator');
                settings_args.push("-G" + generator);
            } else {
                console.error("None of the preferred generators was selected");
            }

            self.selectedBuildType = self.config<string>("inititalBuildType", "Debug");
        }

        settings_args.push('-DCMAKE_BUILD_TYPE=' + self.selectedBuildType);

        const settings = self.config<Object>("configureSettings");
        for (const key in settings) {
            let value = settings[key];
            if (value === true || value === false)
                value = value ? "TRUE" : "FALSE";
            if (value instanceof Array)
                value = value.join(';');
            settings_args.push("-D" + key + "=" + value);
        }

        self.statusMessage = 'Configuring...';
        const result = await self.execute(
            ['-H' + self.sourceDir, '-B' + binary_dir]
                .concat(settings_args)
                .concat(extra_args)
        );
        self.statusMessage = 'Ready';
        self._reloadSettings();
        self._refreshProjectName(); // The user may have changed the project name in the configure step
        return result.retc;
    }

    public build = async function (target: string = null): Promise<Number> {
        const self: CMakeTools = this;
        if (target === null) {
            target = self.defaultBuildTarget || await self.allTargetName();
        }
        if (!self.sourceDir) {
            vscode.window.showErrorMessage('You do not have a source directory open');
            return;
        }

        if (self.isBusy) {
            vscode.window.showErrorMessage('A CMake task is already running. Stop it before trying to build.');
            return;
        }

        const cachepath = self.cachePath;
        if (!(await async.exists(cachepath))) {
            const do_configure = !!(await vscode.window.showErrorMessage('You must configure your project before building', 'Configure Now'));
            if (!do_configure || await self.configure() !== 0)
                return -1;
        }
        await self._prebuild();
        if (self._needsReconfigure) {
            const retc = await self.configure([], false);
            if (!!retc)
                return retc;
        }
        // Pass arguments based on a particular generator
        const gen = await self.activeGenerator();
        const generator_args = (() => {
            if (/(Unix|MinGW) Makefiles|Ninja/.test(gen) && target !== 'clean')
                return ['-j', self.numJobs.toString()];
            else if (/Visual Studio/.test(gen))
                return ['/m', '/property:GenerateFullPaths=true'];
            else
                return [];
        })();
        self._channel.show();
        self.statusMessage = 'Building...';
        const result = await self.execute([
            '--build', self.binaryDir,
            '--target', target,
            '--config', self.selectedBuildType,
            '--'].concat(generator_args));
        self.statusMessage = 'Ready';
        self._refreshProjectName(); // The user may have changed the project name in the configure step
        await self.parseDiagnostics(result);
        return result.retc;
    }

    public clean = async function (): Promise<Number> {
        const self: CMakeTools = this;
        return await self.build('clean');
    }

    public cleanConfigure = async function (): Promise<Number> {
        const self: CMakeTools = this;
        const build_dir = self.binaryDir;
        const cache = self.cachePath;
        const cmake_files = path.join(build_dir, 'CMakeFiles');
        if (await async.exists(cache)) {
            self._channel.appendLine('[vscode] Removing ' + cache);
            await async.unlink(cache);
        }
        if (await async.exists(cmake_files)) {
            self._channel.appendLine('[vscode] Removing ' + cmake_files);
            await async.unlink(cmake_files);
        }
        return await self.configure();
    }

    public jumpToCacheFile = async function (): Promise<vscode.TextEditor> {
        const self: CMakeTools = this;
        if (!(await async.exists(self.cachePath))) {
            const do_conf = !!(await vscode.window.showErrorMessage('This project has not yet been configured.', 'Configure Now'));
            if (do_conf) {
                if (await self.configure() !== 0)
                    return;
            }
        }

        const cache = await vscode.workspace.openTextDocument(self.cachePath);
        return await vscode.window.showTextDocument(cache);
    }

    public cleanRebuild = async function (): Promise<Number> {
        const self: CMakeTools = this;
        const clean_result = await self.clean();
        if (clean_result)
            return clean_result;
        return await self.build();
    }

    public buildWithTarget = async function (): Promise<Number> {
        const self: CMakeTools = this;
        const target = await vscode.window.showInputBox({
            prompt: 'Enter a target name',
        });
        if (target === null)
            return -1;
        return await self.build(target);
    }

    public setDefaultTarget = async function () {
        const self: CMakeTools = this;
        const new_default = await vscode.window.showInputBox({
            prompt: 'Input the name of the new default target to build',
            placeHolder: '(eg. "install", "all", "my-executable")',
        });
        if (!new_default)
            return;
        self.defaultBuildTarget = new_default;
    }

    public setBuildType = async function (): Promise<Number> {
        const self: CMakeTools = this;
        let chosen = null;
        if (await self.isMultiConf()) {
            const types = (await self.cache.get('CMAKE_CONFIGURATION_TYPES')).as<string>().split(';');
            chosen = await vscode.window.showQuickPick(types);
        } else {
            chosen = await vscode.window.showQuickPick([
                {
                    label: 'Release',
                    description: 'Optimized build with no debugging information',
                }, {
                    label: 'Debug',
                    description: 'Default build type. No optimizations. Contains debug information',
                }, {
                    label: 'MinSizeRel',
                    description: 'Release build tweaked for minimum binary code size',
                }, {
                    label: 'RelWithDebInfo',
                    description: 'Same as "Release", but also generates debugging information',
                }
            ]);
            chosen = chosen ? chosen.label : null;
        }
        if (chosen === null)
            return -1;

        self.selectedBuildType = chosen;
        return await self.configure();
    }

    public ctest = async function (): Promise<Number> {
        const self: CMakeTools = this;
        self._channel.show();
        return (await self.execute(['-E', 'chdir', self.binaryDir, 'ctest', '-j' + self.numCTestJobs, '--output-on-failure'])).retc;
    }

    public quickStart = async function (): Promise<Number> {
        const self: CMakeTools = this;
        if (await async.exists(self.mainListFile)) {
            vscode.window.showErrorMessage('This workspace already contains a CMakeLists.txt!');
            return -1;
        }

        const project_name = await vscode.window.showInputBox({
            prompt: 'Enter a name for the new project',
            validateInput: (value: string): string => {
                if (!value.length)
                    return 'A project name is required';
                return null;
            },
        });
        if (!project_name)
            return -1;

        const target_type = (await vscode.window.showQuickPick([
            {
                label: 'Library',
                description: 'Create a library',
            }, {
                label: 'Executable',
                description: 'Create an executable'
            }
        ]));

        if (!target_type)
            return -1;

        const type = target_type.label;

        const init = [
            'cmake_minimum_required(VERSION 3.0.0)',
            `project(${project_name} VERSION 0.0.0)`,
            '',
            'include(CTest)',
            'enable_testing()',
            '',
            {
                Library: `add_library(${project_name} ${project_name}.cpp)`,
                Executable: `add_executable(${project_name} main.cpp)`,
            }[type],
            '',
            'set(CPACK_PROJECT_NAME ${PROJECT_NAME})',
            'set(CPACK_PROJECT_VERSION ${PROJECT_VERSION})',
            'include(CPack)',
            '',
        ].join('\n');

        if (type === 'Library') {
            if (!(await async.exists(path.join(self.sourceDir, project_name + '.cpp')))) {
                await async.doAsync(
                    fs.writeFile,
                    path.join(self.sourceDir, project_name + '.cpp'),
                    [
                        '#include <iostream>',
                        '',
                        `void say_hello(){ std::cout << "Hello, from ${project_name}!\\n"; }`,
                        '',
                    ].join('\n')
                );
            }
        } else {
            if (!(await async.exists(path.join(self.sourceDir, 'main.cpp')))) {
                await async.doAsync(
                    fs.writeFile,
                    path.join(self.sourceDir, 'main.cpp'),
                    [
                        '#include <iostream>',
                        '',
                        'int main(int, char**)',
                        '{',
                        '   std::cout << "Hello, world!\\n";',
                        '}',
                        '',
                    ].join('\n')
                );
            }
        }
        await async.doAsync(fs.writeFile, self.mainListFile, init);
        const doc = await vscode.workspace.openTextDocument(self.mainListFile);
        await vscode.window.showTextDocument(doc);
        await self.configure();
    }

    public stop() {
        const child: proc.ChildProcess = this.currentChildProcess;
        if (!child)
            return;
        // Stopping the process isn't as easy as it may seem. cmake --build will
        // spawn child processes, and CMake won't forward signals to its
        // children. As a workaround, we list the children of the cmake process
        // and also send signals to them.
        this._killTree(child.pid);
    }

    public _killTree = async function (pid: number) {
        let children: number[] = [];
        if (process.platform !== 'win32') {
            const stdout = (await async.execute('pgrep', ['-P', pid.toString()])).stdout.trim();
            if (!!stdout.length) {
                children = stdout.split('\n').map(line => Number.parseInt(line));
            }
        }
        for (const other of children) {
            await this._killTree(other);
        }
        process.kill(pid, 'SIGINT');
    }
}
>>>>>>> dfd0d6f0
<|MERGE_RESOLUTION|>--- conflicted
+++ resolved
@@ -1,2093 +1,1075 @@
-<<<<<<< HEAD
-'use strict';
-
-import * as path from 'path';
-import * as fs from 'fs';
-import * as proc from 'child_process';
-import * as os from 'os';
-
-import * as vscode from 'vscode';
-
-import * as async from './async';
-
-export function isTruthy(value) {
-    if (typeof value === 'string') {
-        return !(
-            value === '' ||
-            value === 'FALSE' ||
-            value === 'OFF' ||
-            value === '0' ||
-            value === 'NOTFOUND' ||
-            value === 'NO' ||
-            value === 'N' ||
-            value === 'IGNORE' ||
-            value.endsWith('-NOTFOUND')
-        );
-    }
-    return !!value;
-}
-
-export enum EntryType {
-    Bool,
-    String,
-    Path,
-    Filepath,
-    Internal,
-    Uninitialized,
-    Static,
-};
-
-interface ExecutionResult {
-    retc: Number;
-    stdout: string;
-    stderr: string;
-}
-
-interface FileDiagnostic {
-    filepath: string;
-    diag: vscode.Diagnostic;
-}
-
-export class CacheEntry {
-    private _type: EntryType = EntryType.Uninitialized;
-    private _docs: string = '';
-    private _key: string = '';
-    private _value: any = null;
-
-    public get type() {
-        return this._type;
-    }
-
-    public get docs() {
-        return this._docs;
-    }
-
-    public get key() {
-        return this._key;
-    }
-
-    public get value() {
-        return this._value;
-    }
-
-    public as<T>(): T { return this.value; }
-
-    constructor(key?: string, value?: string, type?: EntryType, docs?: string) {
-        this._key = key;
-        this._value = value;
-        this._type = type;
-        this._docs = docs;
-    }
-    // public advanced: boolean = false;
-};
-
-export class CacheReader {
-    public path: string;
-    public data = new Map<string, CacheEntry>();
-
-    private _lastModifiedTime: Date = null;
-
-    constructor(path: string) {
-        this.path = path;
-    }
-
-    public exists = async function (): Promise<boolean> {
-        return await async.exists(this.path);
-    }
-
-    public static parseCache(content: string): Map<string, CacheEntry> {
-        const lines = content.split(/\r\n|\n|\r/)
-            .filter(line => !!line.length)
-            .filter(line => !/^\s*#/.test(line));
-
-        const entries = new Map<string, CacheEntry>();
-        let docs_acc = '';
-        for (const line of lines) {
-            if (line.startsWith('//')) {
-                docs_acc += /^\/\/(.*)/.exec(line)[1] + ' ';
-            } else {
-                const match = /^(.*?):(.*?)=(.*)/.exec(line);
-                console.assert(!!match, "Couldn't handle reading cache entry: " + line);
-                const [_, name, typename, valuestr] = match;
-                if (name.endsWith('-ADVANCED') && valuestr == '1') {
-                    // We skip the ADVANCED property variables. They're a little odd.
-                } else {
-                    const key = name;
-                    const type = {
-                        BOOL: EntryType.Bool,
-                        STRING: EntryType.String,
-                        PATH: EntryType.Path,
-                        FILEPATH: EntryType.Filepath,
-                        INTERNAL: EntryType.Internal,
-                        UNINITIALIZED: EntryType.Uninitialized,
-                        STATIC: EntryType.Static,
-                    }[typename];
-                    const docs = docs_acc.trim();
-                    docs_acc = '';
-                    let value: any = valuestr;
-                    if (type === EntryType.Bool)
-                        value = isTruthy(value);
-
-                    console.assert(type !== undefined, `Unknown cache entry type: ${type}`);
-                    entries.set(name, new CacheEntry(key, value, type, docs));
-                }
-            }
-        }
-
-        return entries;
-    }
-
-    private _reloadData = async function (): Promise<Map<string, CacheEntry>> {
-        const self: CacheReader = this;
-        console.info('Reloading CMake cache data from', self.path);
-        const buf = await async.readFile(self.path);
-        self.data = CacheReader.parseCache(buf.toString());
-        self._lastModifiedTime = (await async.stat(self.path)).mtime;
-        return self.data;
-    }
-
-    public needsReloading = async function (): Promise<boolean> {
-        const self: CacheReader = this;
-        const curstat = await async.stat(self.path);
-        return !self._lastModifiedTime || (await async.stat(self.path)).mtime.getTime() > self._lastModifiedTime.getTime();
-    }
-
-    public getData = async function (): Promise<Map<string, CacheEntry>> {
-        const self: CacheReader = this;
-        if (await self.needsReloading()) {
-            await self._reloadData();
-        }
-        return self.data;
-    }
-
-    public get = async function (key: string, defaultValue?: any): Promise<CacheEntry> {
-        const self: CacheReader = this;
-        const data = await self.getData();
-        if (!data.has(key))
-            return null;
-        const ret = data.get(key);
-        return ret;
-    }
-}
-
-// cache for cmake-tools extension
-// JSON file with path ${workspaceRoot}/.vscode/.cmaketools.json
-interface ExtCache {
-    selectedBuildType: string;
-}
-
-export class ExtCacheFile {
-
-    public static getCacheSync(path: string, defaultVal: ExtCache): ExtCache {
-        console.info('Reloading cmake-tools extension cache data from', path);
-        try {
-            let buf = fs.readFileSync(path);
-            if (!buf) return defaultVal;
-            return JSON.parse(buf.toString());
-        }
-        catch(err) {
-            return defaultVal;
-        }
-    }
-
-    public static setCacheSync(path: string, cache: ExtCache) {
-        fs.writeFileSync(path, JSON.stringify(cache));
-    }
-}
-
-export class CMakeTools {
-    private _channel: vscode.OutputChannel;
-    private _diagnostics: vscode.DiagnosticCollection;
-    private _cmakeToolsStatusItem = vscode.window.createStatusBarItem(vscode.StatusBarAlignment.Left, 3.0010);
-    private _buildButton = vscode.window.createStatusBarItem(vscode.StatusBarAlignment.Left, 3);
-    private _lastConfigureSettings = {};
-    private _needsReconfigure = false;
-    private _buildDiags: vscode.DiagnosticCollection;
-    private _extCache: ExtCache;
-    private _extCachePath = path.join(vscode.workspace.rootPath, '.vscode', '.cmaketools.json');
-
-    public cache: CacheReader;
-
-    private _currentChildProcess: proc.ChildProcess;
-    public get currentChildProcess(): proc.ChildProcess {
-        return this._currentChildProcess;
-    }
-    public set currentChildProcess(v: proc.ChildProcess) {
-        this._currentChildProcess = v;
-        this._refreshStatusBarItems();
-    }
-
-    /**
-     * A property that determines whether we are currently running a job
-     * or not.
-     */
-    public get isBusy(): boolean {
-        return !!this.currentChildProcess;
-    }
-
-    /**
-     * @brief The name of the active project.
-     *
-     * When a user is working with CMake, there is usually a name for the
-     * project, generated by the project() CMake function. We read that from
-     * the CMake cache and store it locally so we may display it on the status
-     * bar.
-     */
-    private _projectName: string;
-    public get projectName(): string {
-        return this._projectName;
-    }
-    public set projectName(v: string) {
-        this._projectName = v;
-        this._refreshStatusBarItems();
-    }
-
-    /**
-     * @brief The status message for the status bar.
-     *
-     * When this value is changed, we update our status bar item to show the
-     * statusMessage. This could be something like 'Configuring...',
-     * 'Building...' etc.
-     */
-    private _statusMessage: string = '';
-    public get statusMessage(): string {
-        return this._statusMessage;
-    }
-    public set statusMessage(v: string) {
-        this._statusMessage = v;
-        this._refreshStatusBarItems();
-    }
-
-    /**
-     * @brief The build type (configuration) which the user has most recently
-     * selected.
-     *
-     * The build type is passed to CMake when configuring and building the
-     * project. For multiconf generators, such as visual studio with msbuild,
-     * the build type is not determined at configuration time. We need to store
-     * the build type that the user wishes to use here so that when a user
-     * invokes cmake.build, we will be able to build with the desired
-     * configuration. This value is also reflected on the status bar item that
-     * the user can click to change the build type.
-     */
-    public get selectedBuildType(): string {
-        return this._extCache.selectedBuildType;
-    }
-    public set selectedBuildType(v: string) {
-        this._extCache.selectedBuildType = v;
-        this._updateExtCache();
-        this._refreshStatusBarItems();
-    }
-
-    /**
-     * @brief The default target to build when no target is specified
-     */
-    private _defaultBuildTarget: string;
-    public get defaultBuildTarget(): string {
-        return this._defaultBuildTarget;
-    }
-    public set defaultBuildTarget(v: string) {
-        this._defaultBuildTarget = v;
-        this._refreshStatusBarItems();
-    }
-
-
-    private _reloadSettings() {
-        this.cache = new CacheReader(this.cachePath);
-        const new_settings = this.config<Object>('configureSettings');
-        this._needsReconfigure = JSON.stringify(new_settings) !== JSON.stringify(this._lastConfigureSettings);
-        this._lastConfigureSettings = new_settings;
-    }
-
-    private _updateExtCache() {
-        ExtCacheFile.setCacheSync(this._extCachePath, this._extCache);
-    }
-
-    constructor() {
-        this._channel = vscode.window.createOutputChannel('CMake/Build');
-        this._diagnostics = vscode.languages.createDiagnosticCollection('cmake-diags');
-        this._buildDiags = vscode.languages.createDiagnosticCollection('cmake-build-diags');
-        this._extCache = ExtCacheFile.getCacheSync(this._extCachePath, {
-            selectedBuildType: 'None'
-        });
-        this.cache = new CacheReader(this.cachePath);
-
-        vscode.workspace.onDidChangeConfiguration(() => {
-            console.log('Reloading CMakeTools after configuration change');
-            this._reloadSettings();
-        });
-
-        this._lastConfigureSettings = this.config<Object>('configureSettings');
-        this._needsReconfigure = true;
-
-        this._cmakeToolsStatusItem.command = 'cmake.setBuildType';
-        this.currentChildProcess = null; // Inits the content of the buildButton
-
-
-        // Start by loading the current CMake build type from the cache
-        this._initSelectedBuildType();
-        // Load the current project name from the cache
-        this._refreshProjectName();
-
-        this.statusMessage = 'Ready';
-    }
-
-    private _refreshStatusBarItems = async function () {
-        const self: CMakeTools = this;
-        self._cmakeToolsStatusItem.text = `CMake: ${self.projectName}: ${self.selectedBuildType || 'Unknown'}: ${self.statusMessage}`;
-
-        if (await self.cache.exists() && await self.isMultiConf()) {
-            let bd = self.config<string>('buildDirectory');
-            if (bd.includes('${buildType}')) {
-                vscode.window.showWarningMessage('It is not advised to use ${buildType} in the cmake.buildDirectory settings when the generator supports multiple build configurations.');
-            }
-        }
-
-        if (await async.exists(path.join(self.sourceDir, 'CMakeLists.txt'))) {
-            self._cmakeToolsStatusItem.show();
-            self._buildButton.show();
-        } else {
-            self._cmakeToolsStatusItem.hide();
-            self._buildButton.hide();
-        }
-
-        const target = self.defaultBuildTarget || await self.allTargetName();
-        this._buildButton.text = this.isBusy ? '$(x) Stop' : `$(gear) Build (${target})`;
-        this._buildButton.command = this.isBusy ? 'cmake.stop' : 'cmake.build';
-    }
-
-    /**
-     * @brief Initializes the 'selectedBuildType' attribute.
-     *
-     * @returns A promise resolving to the selectedBuildType
-     */
-    public _initSelectedBuildType = async function (): Promise<string> {
-        const self: CMakeTools = this;
-        if (await self.cache.exists() && await self.isMultiConf())
-            if (self.selectedBuildType === 'None')
-                self.selectedBuildType = 'Debug';
-
-        return self.selectedBuildType;
-    }
-
-    /**
-     * @brief Reload the project name from the CMake cache
-     *
-     * Because the user can change the project name when we rerun cmake, we
-     * need to be smart and reload the project name after we execute any
-     * cmake commands which might rerun the configure. The setter for
-     * projectName updates the status bar accordingly
-     */
-    private _refreshProjectName = async function () {
-        const self: CMakeTools = this;
-        if (!(await self.cache.exists())) {
-            self.projectName = 'Unconfigured';
-        }
-        const cached = (await self.cache.get('CMAKE_PROJECT_NAME'));
-        if (!cached) {
-            self.projectName = 'Unnamed Project';
-        } else {
-            self.projectName = cached.as<string>();
-        }
-    }
-
-    public parseGCCDiagnostic(line: string): FileDiagnostic {
-        const gcc_re = /^(.*):(\d+):(\d+):\s+(warning|error|note):\s+(.*)$/;
-        const res = gcc_re.exec(line);
-        if (!res)
-            return null;
-        const file = res[1];
-        const lineno = Number.parseInt(res[2]) - 1;
-        const column = Number.parseInt(res[3]) - 1;
-        const severity = res[4];
-        const message = res[5];
-        const abspath = path.isAbsolute(file)
-            ? file
-            : path.normalize(path.join(this.binaryDir, file));
-        const diag = new vscode.Diagnostic(
-            new vscode.Range(lineno, column, lineno, column),
-            message,
-            {
-                error: vscode.DiagnosticSeverity.Error,
-                warning: vscode.DiagnosticSeverity.Warning,
-                note: vscode.DiagnosticSeverity.Information,
-            }[severity]
-        );
-        diag.source = 'GCC';
-        return {
-            filepath: abspath,
-            diag: diag,
-        };
-    }
-
-
-    private getTextDocumentByFileName(file: string): vscode.TextDocument {
-        const documents = vscode.workspace.textDocuments;
-        let document: vscode.TextDocument = null;
-        if (documents.length != 0) {
-            const filtered = documents.filter((doc: vscode.TextDocument) => {
-                return doc.fileName.toUpperCase() === file.toUpperCase()
-            });
-            if (filtered.length != 0) {
-                document = filtered[0];
-            }
-        }
-        return document;
-    }
-
-    private getTrimmedLineRange(file: string, line: number): vscode.Range {
-        const document = this.getTextDocumentByFileName(file);
-        if (document && (line < document.lineCount)) {
-            const text = document.lineAt(line).text + '\n';
-            let start = 0;
-            let end = text.length - 1;
-            let is_space = (i) => { return /\s/.test(text[i]); };
-            while ((start < text.length) && is_space(start))++start;
-            while ((end >= start) && is_space(end))--end;
-
-            return new vscode.Range(line, start, line, end);
-        } else
-            return new vscode.Range(line, 0, line, 0);
-    }
-
-    public parseMSVCDiagnostic(line: string): FileDiagnostic {
-        const msvc_re = /^\s*(?!\d+>)\s*([^\s>].*)\((\d+|\d+,\d+|\d+,\d+,\d+,\d+)\):\s+(error|warning|info)\s+(\w{1,2}\d+)\s*:\s*(.*)$/;
-        const res = msvc_re.exec(line);
-        if (!res)
-            return null;
-        const file = res[1];
-        const location = res[2];
-        const severity = res[3];
-        const code = res[4];
-        const message = res[5];
-        const abspath = path.isAbsolute(file)
-            ? file
-            : path.normalize(path.join(this.binaryDir, file));
-        const loc = (() => {
-            const parts = location.split(',');
-            if (parts.length === 1)
-                return this.getTrimmedLineRange(file, Number.parseInt(parts[0]) - 1);
-            if (parseFloat.length === 2)
-                return new vscode.Range(
-                    Number.parseInt(parts[0]) - 1,
-                    Number.parseInt(parts[1]) - 1,
-                    Number.parseInt(parts[0]) - 1,
-                    Number.parseInt(parts[1]) - 1
-                );
-            if (parseFloat.length === 4)
-                return new vscode.Range(
-                    Number.parseInt(parts[0]) - 1,
-                    Number.parseInt(parts[1]) - 1,
-                    Number.parseInt(parts[2]) - 1,
-                    Number.parseInt(parts[3]) - 1
-                );
-        })();
-        const diag = new vscode.Diagnostic(
-            loc,
-            message,
-            {
-                error: vscode.DiagnosticSeverity.Error,
-                warning: vscode.DiagnosticSeverity.Warning,
-                info: vscode.DiagnosticSeverity.Information,
-            }[severity]
-        );
-        diag.code = code;
-        diag.source = 'MSVC';
-        return {
-            filepath: abspath,
-            diag: diag,
-        };
-    }
-
-    public parseDiagnosticLine(line: string): FileDiagnostic {
-        return this.parseGCCDiagnostic(line) ||
-            this.parseMSVCDiagnostic(line);
-    }
-
-    public parseDiagnostics = async function (result: ExecutionResult) {
-        const self: CMakeTools = this;
-        const compiler = await self.cache.get('CMAKE_CXX_COMPILER_ID') || await self.cache.get('CMAKE_C_COMPILER_ID');
-        const lines = result.stdout.split('\n').map(line => line.trim());
-        const diags = lines.map(line => {
-            return self.parseDiagnosticLine(line);
-
-        }).filter(item => !!item);
-        const diags_acc = {};
-        for (const diag of diags) {
-            if (!(diag.filepath in diags_acc))
-                diags_acc[diag.filepath] = [];
-            diags_acc[diag.filepath].push(diag.diag);
-        }
-
-        self._buildDiags.clear();
-        for (const filepath in diags_acc) {
-            self._buildDiags.set(vscode.Uri.file(filepath), diags_acc[filepath]);
-        }
-    }
-
-    public config<T>(key: string, defaultValue?: any): T {
-        const cmake_conf = vscode.workspace.getConfiguration('cmake');
-        return cmake_conf.get<T>(key, defaultValue);
-    }
-
-    public get sourceDir(): string {
-        const source_dir = this.config<string>('sourceDirectory');
-        return source_dir.replace('${workspaceRoot}', vscode.workspace.rootPath);
-    }
-
-    public get mainListFile(): string {
-        return path.join(this.sourceDir, 'CMakeLists.txt');
-    }
-
-    public get binaryDir(): string {
-        const build_dir = this.config<string>('buildDirectory');
-        return build_dir
-            .replace('${workspaceRoot}', vscode.workspace.rootPath)
-            .replace('${buildType}', this.selectedBuildType);
-    }
-
-    public get cachePath(): string {
-        return path.join(this.binaryDir, 'CMakeCache.txt');
-    }
-
-    public isMultiConf = async function (): Promise<boolean> {
-        const self: CMakeTools = this;
-        return !!(await self.cache.get('CMAKE_CONFIGURATION_TYPES'));
-    }
-
-    public activeGenerator = async function (): Promise<string> {
-        const self: CMakeTools = this;
-        return (await self.cache.get('CMAKE_GENERATOR')).as<string>();
-    }
-
-    public allTargetName = async function (): Promise<string> {
-        const self: CMakeTools = this;
-        if (!(await self.cache.exists()))
-            return 'all';
-        const gen = await self.activeGenerator();
-        // Visual Studio generators generate a target called ALL_BUILD, while other generators have an 'all' target
-        return /Visual Studio/.test(gen) ? 'ALL_BUILD' : 'all';
-    }
-
-    public execute(args: string[]): Promise<ExecutionResult> {
-        return new Promise<ExecutionResult>((resolve, _) => {
-            console.info('Execute cmake with arguments:', args);
-            const pipe = proc.spawn(this.config<string>('cmakePath', 'cmake'), args);
-            this.currentChildProcess = pipe;
-            const status = msg => vscode.window.setStatusBarMessage(msg, 4000);
-            status('Executing CMake...');
-            this._channel.appendLine('[vscode] Executing cmake command: cmake ' + args.join(' '));
-            let stderr_acc = '';
-            let stdout_acc = '';
-            pipe.stdout.on('data', (data: Uint8Array) => {
-                const str = data.toString();
-                console.log('cmake [stdout]: ' + str.trim());
-                stdout_acc += str;
-                this._channel.append(str);
-                status(str.trim());
-            });
-            pipe.stderr.on('data', (data: Uint8Array) => {
-                const str = data.toString();
-                console.log('cmake [stderr]: ' + str.trim());
-                stderr_acc += str;
-                this._channel.append(str);
-                status(str.trim());
-            });
-            pipe.on('close', (retc: Number) => {
-                console.log('cmake exited with return code ' + retc);
-                this._channel.appendLine('[vscode] CMake exited with status ' + retc);
-                if (retc !== null) {
-                    status('CMake exited with status ' + retc);
-                    if (retc !== 0) {
-                        vscode.window.showWarningMessage('CMake exited with non-zero return code ' + retc + '. See CMake/Build output for details');
-                    }
-                }
-
-                let rest = stderr_acc;
-                const diag_re = /CMake (.*?) at (.*?):(\d+) \((.*?)\):\s+((?:.|\n)*?)\s*\n\n\n((?:.|\n)*)/;
-                const diags: Object = {};
-                while (true) {
-                    if (!rest.length) break;
-                    const found = diag_re.exec(rest);
-                    if (!found) break;
-                    const [level, filename, linestr, command, what, tail] = found.slice(1);
-                    const filepath =
-                        path.isAbsolute(filename)
-                            ? filename
-                            : path.join(vscode.workspace.rootPath, filename);
-
-                    const line = Number.parseInt(linestr) - 1;
-                    if (!(filepath in diags)) {
-                        diags[filepath] = [];
-                    }
-                    const file_diags: vscode.Diagnostic[] = diags[filepath];
-                    const diag = new vscode.Diagnostic(
-                        new vscode.Range(
-                            line,
-                            0,
-                            line,
-                            Number.POSITIVE_INFINITY
-                        ),
-                        what,
-                        {
-                            "Warning": vscode.DiagnosticSeverity.Warning,
-                            "Error": vscode.DiagnosticSeverity.Error,
-                        }[level]
-                    );
-                    diag.source = 'CMake (' + command + ')';
-                    file_diags.push(diag);
-                    rest = tail;
-                }
-
-                this._diagnostics.clear();
-                for (const filepath in diags) {
-                    this._diagnostics.set(vscode.Uri.file(filepath), diags[filepath]);
-                }
-                this.currentChildProcess = null;
-                resolve({
-                    retc: retc,
-                    stdout: stdout_acc,
-                    stderr: stderr_acc
-                });
-            });
-        });
-    };
-
-    // Test that a command exists
-    public testHaveCommand = async function (command, args: string[] = ['--version']): Promise<Boolean> {
-        return await new Promise<Boolean>((resolve, _) => {
-            const pipe = proc.spawn(command, args);
-            pipe.on('error', () => resolve(false));
-            pipe.on('exit', () => resolve(true));
-        });
-    }
-
-    // Given a list of CMake generators, returns the first one available on this system
-    public pickGenerator = async function (candidates: string[]): Promise<string> {
-        const self: CMakeTools = this;
-        for (const gen of candidates) {
-            const delegate = {
-                Ninja: async function () {
-                    return await self.testHaveCommand('ninja-build') || await self.testHaveCommand('ninja');
-                },
-                "MinGW Makefiles": async function () {
-                    return process.platform === 'win32' && await self.testHaveCommand('make');
-                },
-                "NMake Makefiles": async function () {
-                    return process.platform === 'win32' && await self.testHaveCommand('nmake', ['/?']);
-                },
-                'Unix Makefiles': async function () {
-                    return process.platform !== 'win32' && await self.testHaveCommand('make');
-                }
-            }[gen];
-            if (delegate === undefined) {
-                const vsMatcher = /^Visual Studio (\d{2}) (\d{4})($|\sWin64$|\sARM$)/;
-                if (vsMatcher.test(gen) && process.platform === 'win32')
-                    return gen;
-                vscode.window.showErrorMessage('Unknown CMake generator "' + gen + '"');
-                continue;
-            }
-            if (await delegate())
-                return gen;
-            else
-                console.log('Generator "' + gen + '" is not supported');
-        }
-        return null;
-    }
-
-    private _prebuild = async function () {
-        const self: CMakeTools = this;
-        if (self.config<boolean>("clearOutputBeforeBuild")) {
-            self._channel.clear();
-        }
-
-        if (self.config<boolean>("saveBeforeBuild") && vscode.workspace.textDocuments.some(doc => doc.isDirty)) {
-            self._channel.appendLine("[vscode] Saving unsaved text documents...");
-            await vscode.workspace.saveAll();
-        }
-    }
-
-    public get numJobs(): number {
-        const jobs = this.config<number>("parallelJobs");
-        if (!!jobs) {
-            return jobs;
-        }
-        return os.cpus().length + 2;
-    }
-
-    public configure = async function (extra_args: string[] = [], run_prebuild = true): Promise<Number> {
-        const self: CMakeTools = this;
-
-        if (self.isBusy) {
-            vscode.window.showErrorMessage('A CMake task is already running. Stop it before trying to configure.');
-            return;
-        }
-
-        if (!self.sourceDir) {
-            vscode.window.showErrorMessage('You do not have a source directory open');
-            return;
-        }
-
-        const cmake_list = self.mainListFile;
-        if (!(await async.exists(cmake_list))) {
-            const do_quickstart = !!(
-                await vscode.window.showErrorMessage(
-                    'You do not have a CMakeLists.txt',
-                    "Quickstart a new CMake project"
-                )
-            );
-            if (do_quickstart)
-                await self.quickStart();
-            return;
-        }
-
-        if (run_prebuild)
-            await self._prebuild();
-
-        const cmake_cache = self.cachePath;
-        self._channel.show();
-        const settings_args = [];
-        if (!(await async.exists(cmake_cache))) {
-            self._channel.appendLine("[vscode] Setting up new CMake configuration");
-            const generator = await self.pickGenerator(self.config<string[]>("preferredGenerators"));
-            if (generator) {
-                self._channel.appendLine('[vscode] Configuring using the "' + generator + '" CMake generator');
-                settings_args.push("-G" + generator);
-            } else {
-                console.error("None of the preferred generators was selected");
-            }
-            if (self.selectedBuildType == 'None') {
-                self.selectedBuildType = self.config<string>("inititalBuildType", "Debug");
-            }
-        }
-
-        settings_args.push('-DCMAKE_BUILD_TYPE=' + self.selectedBuildType);
-
-        const settings = self.config<Object>("configureSettings");
-        for (const key in settings) {
-            let value = settings[key];
-            if (value === true || value === false)
-                value = value ? "TRUE" : "FALSE";
-            if (value instanceof Array)
-                value = value.join(';');
-            value = value
-                .replace('${workspaceRoot}', vscode.workspace.rootPath)
-                .replace('${buildType}', this.selectedBuildType);
-            settings_args.push("-D" + key + "=" + value);
-        }
-        let prefix = self.config<string>("installPrefix");
-        if (prefix && prefix !== "") {
-            prefix = prefix
-                .replace('${workspaceRoot}', vscode.workspace.rootPath)
-                .replace('${buildType}', this.selectedBuildType);
-            if (prefix.includes(' '))
-                prefix = '"' + prefix + '"';
-            settings_args.push("-DCMAKE_INSTALL_PREFIX=" + prefix);
-        }
-
-        const binary_dir = self.binaryDir;
-        self.statusMessage = 'Configuring...';
-        const result = await self.execute(
-            ['-H' + self.sourceDir, '-B' + binary_dir]
-                .concat(settings_args)
-                .concat(extra_args)
-        );
-        self.statusMessage = 'Ready';
-        self._reloadSettings();
-        self._refreshProjectName(); // The user may have changed the project name in the configure step
-        return result.retc;
-    }
-
-    public build = async function (target: string = null): Promise<Number> {
-        const self: CMakeTools = this;
-        if (target === null) {
-            target = self.defaultBuildTarget || await self.allTargetName();
-        }
-        if (!self.sourceDir) {
-            vscode.window.showErrorMessage('You do not have a source directory open');
-            return;
-        }
-
-        if (self.isBusy) {
-            vscode.window.showErrorMessage('A CMake task is already running. Stop it before trying to build.');
-            return;
-        }
-
-        const cachepath = self.cachePath;
-        if (!(await async.exists(cachepath))) {
-            const do_configure = !!(await vscode.window.showErrorMessage('You must configure your project before building', 'Configure Now'));
-            if (!do_configure || await self.configure() !== 0)
-                return -1;
-        }
-        await self._prebuild();
-        if (self._needsReconfigure) {
-            const retc = await self.configure([], false);
-            if (!!retc)
-                return retc;
-        }
-        // Pass arguments based on a particular generator
-        const gen = await self.activeGenerator();
-        const generator_args = (() => {
-            if (/(Unix|MinGW) Makefiles|Ninja/.test(gen) && target !== 'clean' && target !== 'install')
-                return ['-j', self.numJobs.toString()];
-            else if (/Visual Studio/.test(gen))
-                return ['/m', '/property:GenerateFullPaths=true'];
-            else
-                return [];
-        })();
-        self._channel.show();
-        self.statusMessage = 'Building...';
-        const result = await self.execute([
-            '--build', self.binaryDir,
-            '--target', target,
-            '--config', self.selectedBuildType,
-            '--'].concat(generator_args));
-        self.statusMessage = 'Ready';
-        self._refreshProjectName(); // The user may have changed the project name in the configure step
-        await self.parseDiagnostics(result);
-        return result.retc;
-    }
-
-    public install = async function (target: string = null): Promise<Number> {
-        const self: CMakeTools = this;
-        return await self.build('install');
-    }
-
-    public clean = async function (): Promise<Number> {
-        const self: CMakeTools = this;
-        return await self.build('clean');
-    }
-
-    public cleanConfigure = async function (): Promise<Number> {
-        const self: CMakeTools = this;
-        const build_dir = self.binaryDir;
-        const cache = self.cachePath;
-        const cmake_files = path.join(build_dir, 'CMakeFiles');
-        if (await async.exists(cache)) {
-            self._channel.appendLine('[vscode] Removing ' + cache);
-            await async.unlink(cache);
-        }
-        if (await async.exists(cmake_files)) {
-            self._channel.appendLine('[vscode] Removing ' + cmake_files);
-            await async.unlink(cmake_files);
-        }
-        return await self.configure();
-    }
-
-    public jumpToCacheFile = async function (): Promise<vscode.TextEditor> {
-        const self: CMakeTools = this;
-        if (!(await async.exists(self.cachePath))) {
-            const do_conf = !!(await vscode.window.showErrorMessage('This project has not yet been configured.', 'Configure Now'));
-            if (do_conf) {
-                if (await self.configure() !== 0)
-                    return;
-            }
-        }
-
-        const cache = await vscode.workspace.openTextDocument(self.cachePath);
-        return await vscode.window.showTextDocument(cache);
-    }
-
-    public cleanRebuild = async function (): Promise<Number> {
-        const self: CMakeTools = this;
-        const clean_result = await self.clean();
-        if (clean_result)
-            return clean_result;
-        return await self.build();
-    }
-
-    public buildWithTarget = async function (): Promise<Number> {
-        const self: CMakeTools = this;
-        const target = await vscode.window.showInputBox({
-            prompt: 'Enter a target name',
-        });
-        if (target === null)
-            return -1;
-        return await self.build(target);
-    }
-
-    public setDefaultTarget = async function () {
-        const self: CMakeTools = this;
-        const new_default = await vscode.window.showInputBox({
-            prompt: 'Input the name of the new default target to build',
-            placeHolder: '(eg. "install", "all", "my-executable")',
-        });
-        if (!new_default)
-            return;
-        self.defaultBuildTarget = new_default;
-    }
-
-    public setBuildType = async function (): Promise<Number> {
-        const self: CMakeTools = this;
-        let chosen = null;
-        if (await self.cache.exists() && await self.isMultiConf()) {
-            const types = (await self.cache.get('CMAKE_CONFIGURATION_TYPES')).as<string>().split(';');
-            chosen = await vscode.window.showQuickPick(types);
-        } else {
-            chosen = await vscode.window.showQuickPick([
-                {
-                    label: 'Release',
-                    description: 'Optimized build with no debugging information',
-                }, {
-                    label: 'Debug',
-                    description: 'Default build type. No optimizations. Contains debug information',
-                }, {
-                    label: 'MinSizeRel',
-                    description: 'Release build tweaked for minimum binary code size',
-                }, {
-                    label: 'RelWithDebInfo',
-                    description: 'Same as "Release", but also generates debugging information',
-                }
-            ]);
-            chosen = chosen ? chosen.label : null;
-        }
-        if (chosen === null)
-            return -1;
-
-        self.selectedBuildType = chosen;
-        return await self.configure();
-    }
-
-    public ctest = async function (): Promise<Number> {
-        const self: CMakeTools = this;
-        return (await self.execute(['-E', 'chdir', self.binaryDir, 'ctest', '-j' + self.numJobs.toString(), '--output-on-failure'])).retc;
-    }
-
-    public quickStart = async function (): Promise<Number> {
-        const self: CMakeTools = this;
-        if (await async.exists(self.mainListFile)) {
-            vscode.window.showErrorMessage('This workspace already contains a CMakeLists.txt!');
-            return -1;
-        }
-
-        const project_name = await vscode.window.showInputBox({
-            prompt: 'Enter a name for the new project',
-            validateInput: (value: string): string => {
-                if (!value.length)
-                    return 'A project name is required';
-                return null;
-            },
-        });
-        if (!project_name)
-            return -1;
-
-        const target_type = (await vscode.window.showQuickPick([
-            {
-                label: 'Library',
-                description: 'Create a library',
-            }, {
-                label: 'Executable',
-                description: 'Create an executable'
-            }
-        ]));
-
-        if (!target_type)
-            return -1;
-
-        const type = target_type.label;
-
-        const init = [
-            'cmake_minimum_required(VERSION 3.0.0)',
-            `project(${project_name} VERSION 0.0.0)`,
-            '',
-            'include(CTest)',
-            'enable_testing()',
-            '',
-            {
-                Library: `add_library(${project_name} ${project_name}.cpp)`,
-                Executable: `add_executable(${project_name} main.cpp)`,
-            }[type],
-            '',
-            'set(CPACK_PROJECT_NAME ${PROJECT_NAME})',
-            'set(CPACK_PROJECT_VERSION ${PROJECT_VERSION})',
-            'include(CPack)',
-            '',
-        ].join('\n');
-
-        if (type === 'Library') {
-            if (!(await async.exists(path.join(self.sourceDir, project_name + '.cpp')))) {
-                await async.doAsync(
-                    fs.writeFile,
-                    path.join(self.sourceDir, project_name + '.cpp'),
-                    [
-                        '#include <iostream>',
-                        '',
-                        `void say_hello(){ std::cout << "Hello, from ${project_name}!\\n"; }`,
-                        '',
-                    ].join('\n')
-                );
-            }
-        } else {
-            if (!(await async.exists(path.join(self.sourceDir, 'main.cpp')))) {
-                await async.doAsync(
-                    fs.writeFile,
-                    path.join(self.sourceDir, 'main.cpp'),
-                    [
-                        '#include <iostream>',
-                        '',
-                        'int main(int, char**)',
-                        '{',
-                        '   std::cout << "Hello, world!\\n";',
-                        '}',
-                        '',
-                    ].join('\n')
-                );
-            }
-        }
-        await async.doAsync(fs.writeFile, self.mainListFile, init);
-        const doc = await vscode.workspace.openTextDocument(self.mainListFile);
-        await vscode.window.showTextDocument(doc);
-        await self.configure();
-    }
-
-    public stop() {
-        const child: proc.ChildProcess = this.currentChildProcess;
-        if (!child)
-            return;
-        // Stopping the process isn't as easy as it may seem. cmake --build will
-        // spawn child processes, and CMake won't forward signals to its
-        // children. As a workaround, we list the children of the cmake process
-        // and also send signals to them.
-        this._killTree(child.pid);
-    }
-
-    public _killTree = async function (pid: number) {
-        let children: number[] = [];
-        if (process.platform !== 'win32') {
-            const stdout = (await async.execute('pgrep', ['-P', pid.toString()])).stdout.trim();
-            if (!!stdout.length) {
-                children = stdout.split('\n').map(line => Number.parseInt(line));
-            }
-        }
-        for (const other of children) {
-            await this._killTree(other);
-        }
-        process.kill(pid, 'SIGINT');
-    }
-}
-=======
-'use strict';
-
-import * as path from 'path';
-import * as fs from 'fs';
-import * as proc from 'child_process';
-import * as os from 'os';
-
-import * as vscode from 'vscode';
-
-import * as async from './async';
-
-export function isTruthy(value) {
-    if (typeof value === 'string') {
-        return !(
-            value === '' ||
-            value === 'FALSE' ||
-            value === 'OFF' ||
-            value === '0' ||
-            value === 'NOTFOUND' ||
-            value === 'NO' ||
-            value === 'N' ||
-            value === 'IGNORE' ||
-            value.endsWith('-NOTFOUND')
-        );
-    }
-    return !!value;
-}
-
-export enum EntryType {
-    Bool,
-    String,
-    Path,
-    Filepath,
-    Internal,
-    Uninitialized,
-    Static,
-};
-
-interface ExecutionResult {
-    retc: Number;
-    stdout: string;
-    stderr: string;
-}
-
-interface FileDiagnostic {
-    filepath: string;
-    diag: vscode.Diagnostic;
-}
-
-export class CacheEntry {
-    private _type: EntryType = EntryType.Uninitialized;
-    private _docs: string = '';
-    private _key: string = '';
-    private _value: any = null;
-
-    public get type() {
-        return this._type;
-    }
-
-    public get docs() {
-        return this._docs;
-    }
-
-    public get key() {
-        return this._key;
-    }
-
-    public get value() {
-        return this._value;
-    }
-
-    public as<T>(): T { return this.value; }
-
-    constructor(key?: string, value?: string, type?: EntryType, docs?: string) {
-        this._key = key;
-        this._value = value;
-        this._type = type;
-        this._docs = docs;
-    }
-    // public advanced: boolean = false;
-};
-
-export class CacheReader {
-    public path: string;
-    public data = new Map<string, CacheEntry>();
-
-    private _lastModifiedTime: Date = null;
-
-    constructor(path: string) {
-        this.path = path;
-    }
-
-    public exists = async function (): Promise<boolean> {
-        return await async.exists(this.path);
-    }
-
-    public static parseCache(content: string): Map<string, CacheEntry> {
-        const lines = content.split(/\r\n|\n|\r/)
-            .filter(line => !!line.length)
-            .filter(line => !/^\s*#/.test(line));
-
-        const entries = new Map<string, CacheEntry>();
-        let docs_acc = '';
-        for (const line of lines) {
-            if (line.startsWith('//')) {
-                docs_acc += /^\/\/(.*)/.exec(line)[1] + ' ';
-            } else {
-                const match = /^(.*?):(.*?)=(.*)/.exec(line);
-                console.assert(!!match, "Couldn't handle reading cache entry: " + line);
-                const [_, name, typename, valuestr] = match;
-                if (name.endsWith('-ADVANCED') && valuestr == '1') {
-                    // We skip the ADVANCED property variables. They're a little odd.
-                } else {
-                    const key = name;
-                    const type = {
-                        BOOL: EntryType.Bool,
-                        STRING: EntryType.String,
-                        PATH: EntryType.Path,
-                        FILEPATH: EntryType.Filepath,
-                        INTERNAL: EntryType.Internal,
-                        UNINITIALIZED: EntryType.Uninitialized,
-                        STATIC: EntryType.Static,
-                    }[typename];
-                    const docs = docs_acc.trim();
-                    docs_acc = '';
-                    let value: any = valuestr;
-                    if (type === EntryType.Bool)
-                        value = isTruthy(value);
-
-                    console.assert(type !== undefined, `Unknown cache entry type: ${type}`);
-                    entries.set(name, new CacheEntry(key, value, type, docs));
-                }
-            }
-        }
-
-        return entries;
-    }
-
-    private _reloadData = async function (): Promise<Map<string, CacheEntry>> {
-        const self: CacheReader = this;
-        console.info('Reloading CMake cache data from', self.path);
-        const buf = await async.readFile(self.path);
-        self.data = CacheReader.parseCache(buf.toString());
-        self._lastModifiedTime = (await async.stat(self.path)).mtime;
-        return self.data;
-    }
-
-    public needsReloading = async function (): Promise<boolean> {
-        const self: CacheReader = this;
-        const curstat = await async.stat(self.path);
-        return !self._lastModifiedTime || (await async.stat(self.path)).mtime.getTime() > self._lastModifiedTime.getTime();
-    }
-
-    public getData = async function (): Promise<Map<string, CacheEntry>> {
-        const self: CacheReader = this;
-        if (await self.needsReloading()) {
-            await self._reloadData();
-        }
-        return self.data;
-    }
-
-    public get = async function (key: string, defaultValue?: any): Promise<CacheEntry> {
-        const self: CacheReader = this;
-        const data = await self.getData();
-        if (!data.has(key))
-            return null;
-        const ret = data.get(key);
-        return ret;
-    }
-}
-
-export class CMakeTools {
-    private _channel: vscode.OutputChannel;
-    private _diagnostics: vscode.DiagnosticCollection;
-    private _cmakeToolsStatusItem = vscode.window.createStatusBarItem(vscode.StatusBarAlignment.Left, 3.0010);
-    private _buildButton = vscode.window.createStatusBarItem(vscode.StatusBarAlignment.Left, 3);
-    private _lastConfigureSettings = {};
-    private _needsReconfigure = false;
-    private _buildDiags: vscode.DiagnosticCollection;
-
-    public cache: CacheReader;
-
-    private _currentChildProcess: proc.ChildProcess;
-    public get currentChildProcess(): proc.ChildProcess {
-        return this._currentChildProcess;
-    }
-    public set currentChildProcess(v: proc.ChildProcess) {
-        this._currentChildProcess = v;
-        this._refreshStatusBarItems();
-    }
-
-    /**
-     * A property that determines whether we are currently running a job
-     * or not.
-     */
-    public get isBusy(): boolean {
-        return !!this.currentChildProcess;
-    }
-
-    /**
-     * @brief The name of the active project.
-     *
-     * When a user is working with CMake, there is usually a name for the
-     * project, generated by the project() CMake function. We read that from
-     * the CMake cache and store it locally so we may display it on the status
-     * bar.
-     */
-    private _projectName: string;
-    public get projectName(): string {
-        return this._projectName;
-    }
-    public set projectName(v: string) {
-        this._projectName = v;
-        this._refreshStatusBarItems();
-    }
-
-    /**
-     * @brief The status message for the status bar.
-     *
-     * When this value is changed, we update our status bar item to show the
-     * statusMessage. This could be something like 'Configuring...',
-     * 'Building...' etc.
-     */
-    private _statusMessage: string = '';
-    public get statusMessage(): string {
-        return this._statusMessage;
-    }
-    public set statusMessage(v: string) {
-        this._statusMessage = v;
-        this._refreshStatusBarItems();
-    }
-
-    /**
-     * @brief The build type (configuration) which the user has most recently
-     * selected.
-     *
-     * The build type is passed to CMake when configuring and building the
-     * project. For multiconf generators, such as visual studio with msbuild,
-     * the build type is not determined at configuration time. We need to store
-     * the build type that the user wishes to use here so that when a user
-     * invokes cmake.build, we will be able to build with the desired
-     * configuration. This value is also reflected on the status bar item that
-     * the user can click to change the build type.
-     */
-    private _selectedBuildType: string = 'None';
-    public get selectedBuildType(): string {
-        return this._selectedBuildType;
-    }
-    public set selectedBuildType(v: string) {
-        this._selectedBuildType = v;
-        this._refreshStatusBarItems();
-    }
-
-    /**
-     * @brief The default target to build when no target is specified
-     */
-    private _defaultBuildTarget: string;
-    public get defaultBuildTarget(): string {
-        return this._defaultBuildTarget;
-    }
-    public set defaultBuildTarget(v: string) {
-        this._defaultBuildTarget = v;
-        this._refreshStatusBarItems();
-    }
-
-
-    private _reloadSettings() {
-        this.cache = new CacheReader(this.cachePath);
-        const new_settings = this.config<Object>('configureSettings');
-        this._needsReconfigure = JSON.stringify(new_settings) !== JSON.stringify(this._lastConfigureSettings);
-        this._lastConfigureSettings = new_settings;
-    }
-
-    constructor() {
-        this._channel = vscode.window.createOutputChannel('CMake/Build');
-        this._diagnostics = vscode.languages.createDiagnosticCollection('cmake-diags');
-        this._buildDiags = vscode.languages.createDiagnosticCollection('cmake-build-diags');
-        this.cache = new CacheReader(this.cachePath);
-
-        vscode.workspace.onDidChangeConfiguration(() => {
-            console.log('Reloading CMakeTools after configuration change');
-            this._reloadSettings();
-        });
-
-        this._lastConfigureSettings = this.config<Object>('configureSettings');
-        this._needsReconfigure = true;
-
-        this._cmakeToolsStatusItem.command = 'cmake.setBuildType';
-        this.currentChildProcess = null; // Inits the content of the buildButton
-
-
-        // Start by loading the current CMake build type from the cache
-        this._initSelectedBuildType();
-        // Load the current project name from the cache
-        this._refreshProjectName();
-
-        this.statusMessage = 'Ready';
-    }
-
-    private _refreshStatusBarItems = async function () {
-        const self: CMakeTools = this;
-        self._cmakeToolsStatusItem.text = `CMake: ${self.projectName}: ${self.selectedBuildType || 'Unknown'}: ${self.statusMessage}`;
-
-        if (await async.exists(path.join(self.sourceDir, 'CMakeLists.txt'))) {
-            self._cmakeToolsStatusItem.show();
-            self._buildButton.show();
-        } else {
-            self._cmakeToolsStatusItem.hide();
-            self._buildButton.hide();
-        }
-
-        const target = self.defaultBuildTarget || await self.allTargetName();
-        this._buildButton.text = this.isBusy ? '$(x) Stop' : `$(gear) Build (${target})`;
-        this._buildButton.command = this.isBusy ? 'cmake.stop' : 'cmake.build';
-    }
-
-    /**
-     * @brief Initializes the 'selectedBuildType' attribute.
-     *
-     * The 'selectedBuildType' attribute is a bit of a tricky thing. On initial
-     * load, we want to read it from the CMake cache, unless we are in a
-     * multiconf generator like Visual Studio. In that case, we will default to
-     * 'Debug'.
-     *
-     * This should only be called when the build type is completely impossible
-     * to determine without looking into the CMake cache.
-     *
-     * @returns A promise resolving to the selectedBuildType
-     */
-    public _initSelectedBuildType = async function (): Promise<string> {
-        const self: CMakeTools = this;
-        if (!(await self.cache.exists()))
-            self.selectedBuildType = 'None';
-        if (await self.isMultiConf())
-            self.selectedBuildType = 'Debug';
-        else
-            self.selectedBuildType = (await self.cache.get('CMAKE_BUILD_TYPE')).as<string>();
-        return self.selectedBuildType;
-    }
-
-    /**
-     * @brief Reload the project name from the CMake cache
-     *
-     * Because the user can change the project name when we rerun cmake, we
-     * need to be smart and reload the project name after we execute any
-     * cmake commands which might rerun the configure. The setter for
-     * projectName updates the status bar accordingly
-     */
-    private _refreshProjectName = async function () {
-        const self: CMakeTools = this;
-        if (!(await self.cache.exists())) {
-            self.projectName = 'Unconfigured';
-        }
-        const cached = (await self.cache.get('CMAKE_PROJECT_NAME'));
-        if (!cached) {
-            self.projectName = 'Unnamed Project';
-        } else {
-            self.projectName = cached.as<string>();
-        }
-    }
-
-    public parseGCCDiagnostic(line: string): FileDiagnostic {
-        const gcc_re = /^(.*):(\d+):(\d+):\s+(warning|error|note):\s+(.*)$/;
-        const res = gcc_re.exec(line);
-        if (!res)
-            return null;
-        const file = res[1];
-        const lineno = Number.parseInt(res[2]) - 1;
-        const column = Number.parseInt(res[3]) - 1;
-        const severity = res[4];
-        const message = res[5];
-        const abspath = path.isAbsolute(file)
-            ? file
-            : path.normalize(path.join(this.binaryDir, file));
-        const diag = new vscode.Diagnostic(
-            new vscode.Range(lineno, column, lineno, column),
-            message,
-            {
-                error: vscode.DiagnosticSeverity.Error,
-                warning: vscode.DiagnosticSeverity.Warning,
-                note: vscode.DiagnosticSeverity.Information,
-            }[severity]
-        );
-        diag.source = 'GCC';
-        return {
-            filepath: abspath,
-            diag: diag,
-        };
-    }
-
-
-    private getTextDocumentByFileName(file: string): vscode.TextDocument {
-        const documents = vscode.workspace.textDocuments;
-        let document: vscode.TextDocument = null;
-        if (documents.length != 0) {
-            const filtered = documents.filter((doc: vscode.TextDocument) => {
-                return doc.fileName.toUpperCase() === file.toUpperCase()
-            });
-            if (filtered.length != 0) {
-                document = filtered[0];
-            }
-        }
-        return document;
-    }
-
-    private getTrimmedLineRange(file: string, line: number): vscode.Range {
-        const document = this.getTextDocumentByFileName(file);
-        if (document && (line < document.lineCount)) {
-            const text = document.lineAt(line).text + '\n';
-            let start = 0;
-            let end = text.length - 1;
-            let is_space = (i) => { return /\s/.test(text[i]); };
-            while ((start < text.length) && is_space(start))++start;
-            while ((end >= start) && is_space(end))--end;
-
-            return new vscode.Range(line, start, line, end);
-        } else
-            return new vscode.Range(line, 0, line, 0);
-    }
-
-    public parseMSVCDiagnostic(line: string): FileDiagnostic {
-        const msvc_re = /^\s*(?!\d+>)\s*([^\s>].*)\((\d+|\d+,\d+|\d+,\d+,\d+,\d+)\):\s+(error|warning|info)\s+(\w{1,2}\d+)\s*:\s*(.*)$/;
-        const res = msvc_re.exec(line);
-        if (!res)
-            return null;
-        const file = res[1];
-        const location = res[2];
-        const severity = res[3];
-        const code = res[4];
-        const message = res[5];
-        const abspath = path.isAbsolute(file)
-            ? file
-            : path.normalize(path.join(this.binaryDir, file));
-        const loc = (() => {
-            const parts = location.split(',');
-            if (parts.length === 1)
-                return this.getTrimmedLineRange(file, Number.parseInt(parts[0]) - 1);
-            if (parseFloat.length === 2)
-                return new vscode.Range(
-                    Number.parseInt(parts[0]) - 1,
-                    Number.parseInt(parts[1]) - 1,
-                    Number.parseInt(parts[0]) - 1,
-                    Number.parseInt(parts[1]) - 1
-                );
-            if (parseFloat.length === 4)
-                return new vscode.Range(
-                    Number.parseInt(parts[0]) - 1,
-                    Number.parseInt(parts[1]) - 1,
-                    Number.parseInt(parts[2]) - 1,
-                    Number.parseInt(parts[3]) - 1
-                );
-        })();
-        const diag = new vscode.Diagnostic(
-            loc,
-            message,
-            {
-                error: vscode.DiagnosticSeverity.Error,
-                warning: vscode.DiagnosticSeverity.Warning,
-                info: vscode.DiagnosticSeverity.Information,
-            }[severity]
-        );
-        diag.code = code;
-        diag.source = 'MSVC';
-        return {
-            filepath: abspath,
-            diag: diag,
-        };
-    }
-
-    public parseDiagnosticLine(line: string): FileDiagnostic {
-        return this.parseGCCDiagnostic(line) ||
-            this.parseMSVCDiagnostic(line);
-    }
-
-    public parseDiagnostics = async function (result: ExecutionResult) {
-        const self: CMakeTools = this;
-        const compiler = await self.cache.get('CMAKE_CXX_COMPILER_ID') || await self.cache.get('CMAKE_C_COMPILER_ID');
-        const lines = result.stdout.split('\n').map(line => line.trim());
-        const diags = lines.map(line => {
-            return self.parseDiagnosticLine(line);
-
-        }).filter(item => !!item);
-        const diags_acc = {};
-        for (const diag of diags) {
-            if (!(diag.filepath in diags_acc))
-                diags_acc[diag.filepath] = [];
-            diags_acc[diag.filepath].push(diag.diag);
-        }
-
-        self._buildDiags.clear();
-        for (const filepath in diags_acc) {
-            self._buildDiags.set(vscode.Uri.file(filepath), diags_acc[filepath]);
-        }
-    }
-
-    public config<T>(key: string, defaultValue?: any): T {
-        const cmake_conf = vscode.workspace.getConfiguration('cmake');
-        return cmake_conf.get<T>(key, defaultValue);
-    }
-
-    public get sourceDir(): string {
-        const source_dir = this.config<string>('sourceDirectory');
-        return source_dir.replace('${workspaceRoot}', vscode.workspace.rootPath);
-    }
-
-    public get mainListFile(): string {
-        return path.join(this.sourceDir, 'CMakeLists.txt');
-    }
-
-    public get binaryDir(): string {
-        const build_dir = this.config<string>('buildDirectory');
-        return build_dir.replace('${workspaceRoot}', vscode.workspace.rootPath);
-    }
-
-    public get cachePath(): string {
-        return path.join(this.binaryDir, 'CMakeCache.txt');
-    }
-
-    public isMultiConf = async function (): Promise<boolean> {
-        const self: CMakeTools = this;
-        return !!(await self.cache.get('CMAKE_CONFIGURATION_TYPES'));
-    }
-
-    public activeGenerator = async function (): Promise<string> {
-        const self: CMakeTools = this;
-        return (await self.cache.get('CMAKE_GENERATOR')).as<string>();
-    }
-
-    public allTargetName = async function (): Promise<string> {
-        const self: CMakeTools = this;
-        if (!(await self.cache.exists()))
-            return 'all';
-        const gen = await self.activeGenerator();
-        // Visual Studio generators generate a target called ALL_BUILD, while other generators have an 'all' target
-        return /Visual Studio/.test(gen) ? 'ALL_BUILD' : 'all';
-    }
-
-    public execute(args: string[]): Promise<ExecutionResult> {
-        return new Promise<ExecutionResult>((resolve, _) => {
-            console.info('Execute cmake with arguments:', args);
-            const pipe = proc.spawn(this.config<string>('cmakePath', 'cmake'), args);
-            this.currentChildProcess = pipe;
-            const status = msg => vscode.window.setStatusBarMessage(msg, 4000);
-            status('Executing CMake...');
-            this._channel.appendLine('[vscode] Executing cmake command: cmake ' + args.join(' '));
-            let stderr_acc = '';
-            let stdout_acc = '';
-            pipe.stdout.on('data', (data: Uint8Array) => {
-                const str = data.toString();
-                console.log('cmake [stdout]: ' + str.trim());
-                stdout_acc += str;
-                this._channel.append(str);
-                status(str.trim());
-            });
-            pipe.stderr.on('data', (data: Uint8Array) => {
-                const str = data.toString();
-                console.log('cmake [stderr]: ' + str.trim());
-                stderr_acc += str;
-                this._channel.append(str);
-                status(str.trim());
-            });
-            pipe.on('close', (retc: Number) => {
-                console.log('cmake exited with return code ' + retc);
-                this._channel.appendLine('[vscode] CMake exited with status ' + retc);
-                if (retc !== null) {
-                    status('CMake exited with status ' + retc);
-                    if (retc !== 0) {
-                        vscode.window.showWarningMessage('CMake exited with non-zero return code ' + retc + '. See CMake/Build output for details');
-                    }
-                }
-
-                let rest = stderr_acc;
-                const diag_re = /CMake (.*?) at (.*?):(\d+) \((.*?)\):\s+((?:.|\n)*?)\s*\n\n\n((?:.|\n)*)/;
-                const diags: Object = {};
-                while (true) {
-                    if (!rest.length) break;
-                    const found = diag_re.exec(rest);
-                    if (!found) break;
-                    const [level, filename, linestr, command, what, tail] = found.slice(1);
-                    const filepath =
-                        path.isAbsolute(filename)
-                            ? filename
-                            : path.join(vscode.workspace.rootPath, filename);
-
-                    const line = Number.parseInt(linestr) - 1;
-                    if (!(filepath in diags)) {
-                        diags[filepath] = [];
-                    }
-                    const file_diags: vscode.Diagnostic[] = diags[filepath];
-                    const diag = new vscode.Diagnostic(
-                        new vscode.Range(
-                            line,
-                            0,
-                            line,
-                            Number.POSITIVE_INFINITY
-                        ),
-                        what,
-                        {
-                            "Warning": vscode.DiagnosticSeverity.Warning,
-                            "Error": vscode.DiagnosticSeverity.Error,
-                        }[level]
-                    );
-                    diag.source = 'CMake (' + command + ')';
-                    file_diags.push(diag);
-                    rest = tail;
-                }
-
-                this._diagnostics.clear();
-                for (const filepath in diags) {
-                    this._diagnostics.set(vscode.Uri.file(filepath), diags[filepath]);
-                }
-                this.currentChildProcess = null;
-                resolve({
-                    retc: retc,
-                    stdout: stdout_acc,
-                    stderr: stderr_acc
-                });
-            });
-        });
-    };
-
-    // Test that a command exists
-    public testHaveCommand = async function (command, args: string[] = ['--version']): Promise<Boolean> {
-        return await new Promise<Boolean>((resolve, _) => {
-            const pipe = proc.spawn(command, args);
-            pipe.on('error', () => resolve(false));
-            pipe.on('exit', () => resolve(true));
-        });
-    }
-
-    // Given a list of CMake generators, returns the first one available on this system
-    public pickGenerator = async function (candidates: string[]): Promise<string> {
-        const self: CMakeTools = this;
-        for (const gen of candidates) {
-            const delegate = {
-                Ninja: async function () {
-                    return await self.testHaveCommand('ninja-build') || await self.testHaveCommand('ninja');
-                },
-                "MinGW Makefiles": async function () {
-                    return process.platform === 'win32' && await self.testHaveCommand('make');
-                },
-                "NMake Makefiles": async function () {
-                    return process.platform === 'win32' && await self.testHaveCommand('nmake', ['/?']);
-                },
-                'Unix Makefiles': async function () {
-                    return process.platform !== 'win32' && await self.testHaveCommand('make');
-                }
-            }[gen];
-            if (delegate === undefined) {
-                const vsMatcher = /^Visual Studio (\d{2}) (\d{4})($|\sWin64$|\sARM$)/;
-                if (vsMatcher.test(gen) && process.platform === 'win32')
-                    return gen;
-                vscode.window.showErrorMessage('Unknown CMake generator "' + gen + '"');
-                continue;
-            }
-            if (await delegate())
-                return gen;
-            else
-                console.log('Generator "' + gen + '" is not supported');
-        }
-        return null;
-    }
-
-    private _prebuild = async function () {
-        const self: CMakeTools = this;
-        if (self.config<boolean>("clearOutputBeforeBuild")) {
-            self._channel.clear();
-        }
-
-        if (self.config<boolean>("saveBeforeBuild") && vscode.workspace.textDocuments.some(doc => doc.isDirty)) {
-            self._channel.appendLine("[vscode] Saving unsaved text documents...");
-            await vscode.workspace.saveAll();
-        }
-    }
-
-    public get numJobs(): number {
-        const jobs = this.config<number>("parallelJobs");
-        if (!!jobs) {
-            return jobs;
-        }
-        return os.cpus().length + 2;
-    }
-
-    public get numCTestJobs(): number {
-        const ctest_jobs = this.config<number>("ctest.parallelJobs");
-        if (ctest_jobs === 0) {
-            return this.numJobs;
-        }
-        return ctest_jobs;
-    }
-
-    public configure = async function (extra_args: string[] = [], run_prebuild = true): Promise<Number> {
-        const self: CMakeTools = this;
-
-        if (self.isBusy) {
-            vscode.window.showErrorMessage('A CMake task is already running. Stop it before trying to configure.');
-            return;
-        }
-
-        if (!self.sourceDir) {
-            vscode.window.showErrorMessage('You do not have a source directory open');
-            return;
-        }
-
-        const cmake_list = self.mainListFile;
-        if (!(await async.exists(cmake_list))) {
-            const do_quickstart = !!(
-                await vscode.window.showErrorMessage(
-                    'You do not have a CMakeLists.txt',
-                    "Quickstart a new CMake project"
-                )
-            );
-            if (do_quickstart)
-                await self.quickStart();
-            return;
-        }
-
-        if (run_prebuild)
-            await self._prebuild();
-
-        const binary_dir = self.binaryDir;
-        const cmake_cache = self.cachePath;
-        self._channel.show();
-        const settings_args = [];
-        if (!(await async.exists(cmake_cache))) {
-            self._channel.appendLine("[vscode] Setting up initial CMake configuration");
-            const generator = await self.pickGenerator(self.config<string[]>("preferredGenerators"));
-            if (generator) {
-                self._channel.appendLine('[vscode] Configuring using the "' + generator + '" CMake generator');
-                settings_args.push("-G" + generator);
-            } else {
-                console.error("None of the preferred generators was selected");
-            }
-
-            self.selectedBuildType = self.config<string>("inititalBuildType", "Debug");
-        }
-
-        settings_args.push('-DCMAKE_BUILD_TYPE=' + self.selectedBuildType);
-
-        const settings = self.config<Object>("configureSettings");
-        for (const key in settings) {
-            let value = settings[key];
-            if (value === true || value === false)
-                value = value ? "TRUE" : "FALSE";
-            if (value instanceof Array)
-                value = value.join(';');
-            settings_args.push("-D" + key + "=" + value);
-        }
-
-        self.statusMessage = 'Configuring...';
-        const result = await self.execute(
-            ['-H' + self.sourceDir, '-B' + binary_dir]
-                .concat(settings_args)
-                .concat(extra_args)
-        );
-        self.statusMessage = 'Ready';
-        self._reloadSettings();
-        self._refreshProjectName(); // The user may have changed the project name in the configure step
-        return result.retc;
-    }
-
-    public build = async function (target: string = null): Promise<Number> {
-        const self: CMakeTools = this;
-        if (target === null) {
-            target = self.defaultBuildTarget || await self.allTargetName();
-        }
-        if (!self.sourceDir) {
-            vscode.window.showErrorMessage('You do not have a source directory open');
-            return;
-        }
-
-        if (self.isBusy) {
-            vscode.window.showErrorMessage('A CMake task is already running. Stop it before trying to build.');
-            return;
-        }
-
-        const cachepath = self.cachePath;
-        if (!(await async.exists(cachepath))) {
-            const do_configure = !!(await vscode.window.showErrorMessage('You must configure your project before building', 'Configure Now'));
-            if (!do_configure || await self.configure() !== 0)
-                return -1;
-        }
-        await self._prebuild();
-        if (self._needsReconfigure) {
-            const retc = await self.configure([], false);
-            if (!!retc)
-                return retc;
-        }
-        // Pass arguments based on a particular generator
-        const gen = await self.activeGenerator();
-        const generator_args = (() => {
-            if (/(Unix|MinGW) Makefiles|Ninja/.test(gen) && target !== 'clean')
-                return ['-j', self.numJobs.toString()];
-            else if (/Visual Studio/.test(gen))
-                return ['/m', '/property:GenerateFullPaths=true'];
-            else
-                return [];
-        })();
-        self._channel.show();
-        self.statusMessage = 'Building...';
-        const result = await self.execute([
-            '--build', self.binaryDir,
-            '--target', target,
-            '--config', self.selectedBuildType,
-            '--'].concat(generator_args));
-        self.statusMessage = 'Ready';
-        self._refreshProjectName(); // The user may have changed the project name in the configure step
-        await self.parseDiagnostics(result);
-        return result.retc;
-    }
-
-    public clean = async function (): Promise<Number> {
-        const self: CMakeTools = this;
-        return await self.build('clean');
-    }
-
-    public cleanConfigure = async function (): Promise<Number> {
-        const self: CMakeTools = this;
-        const build_dir = self.binaryDir;
-        const cache = self.cachePath;
-        const cmake_files = path.join(build_dir, 'CMakeFiles');
-        if (await async.exists(cache)) {
-            self._channel.appendLine('[vscode] Removing ' + cache);
-            await async.unlink(cache);
-        }
-        if (await async.exists(cmake_files)) {
-            self._channel.appendLine('[vscode] Removing ' + cmake_files);
-            await async.unlink(cmake_files);
-        }
-        return await self.configure();
-    }
-
-    public jumpToCacheFile = async function (): Promise<vscode.TextEditor> {
-        const self: CMakeTools = this;
-        if (!(await async.exists(self.cachePath))) {
-            const do_conf = !!(await vscode.window.showErrorMessage('This project has not yet been configured.', 'Configure Now'));
-            if (do_conf) {
-                if (await self.configure() !== 0)
-                    return;
-            }
-        }
-
-        const cache = await vscode.workspace.openTextDocument(self.cachePath);
-        return await vscode.window.showTextDocument(cache);
-    }
-
-    public cleanRebuild = async function (): Promise<Number> {
-        const self: CMakeTools = this;
-        const clean_result = await self.clean();
-        if (clean_result)
-            return clean_result;
-        return await self.build();
-    }
-
-    public buildWithTarget = async function (): Promise<Number> {
-        const self: CMakeTools = this;
-        const target = await vscode.window.showInputBox({
-            prompt: 'Enter a target name',
-        });
-        if (target === null)
-            return -1;
-        return await self.build(target);
-    }
-
-    public setDefaultTarget = async function () {
-        const self: CMakeTools = this;
-        const new_default = await vscode.window.showInputBox({
-            prompt: 'Input the name of the new default target to build',
-            placeHolder: '(eg. "install", "all", "my-executable")',
-        });
-        if (!new_default)
-            return;
-        self.defaultBuildTarget = new_default;
-    }
-
-    public setBuildType = async function (): Promise<Number> {
-        const self: CMakeTools = this;
-        let chosen = null;
-        if (await self.isMultiConf()) {
-            const types = (await self.cache.get('CMAKE_CONFIGURATION_TYPES')).as<string>().split(';');
-            chosen = await vscode.window.showQuickPick(types);
-        } else {
-            chosen = await vscode.window.showQuickPick([
-                {
-                    label: 'Release',
-                    description: 'Optimized build with no debugging information',
-                }, {
-                    label: 'Debug',
-                    description: 'Default build type. No optimizations. Contains debug information',
-                }, {
-                    label: 'MinSizeRel',
-                    description: 'Release build tweaked for minimum binary code size',
-                }, {
-                    label: 'RelWithDebInfo',
-                    description: 'Same as "Release", but also generates debugging information',
-                }
-            ]);
-            chosen = chosen ? chosen.label : null;
-        }
-        if (chosen === null)
-            return -1;
-
-        self.selectedBuildType = chosen;
-        return await self.configure();
-    }
-
-    public ctest = async function (): Promise<Number> {
-        const self: CMakeTools = this;
-        self._channel.show();
-        return (await self.execute(['-E', 'chdir', self.binaryDir, 'ctest', '-j' + self.numCTestJobs, '--output-on-failure'])).retc;
-    }
-
-    public quickStart = async function (): Promise<Number> {
-        const self: CMakeTools = this;
-        if (await async.exists(self.mainListFile)) {
-            vscode.window.showErrorMessage('This workspace already contains a CMakeLists.txt!');
-            return -1;
-        }
-
-        const project_name = await vscode.window.showInputBox({
-            prompt: 'Enter a name for the new project',
-            validateInput: (value: string): string => {
-                if (!value.length)
-                    return 'A project name is required';
-                return null;
-            },
-        });
-        if (!project_name)
-            return -1;
-
-        const target_type = (await vscode.window.showQuickPick([
-            {
-                label: 'Library',
-                description: 'Create a library',
-            }, {
-                label: 'Executable',
-                description: 'Create an executable'
-            }
-        ]));
-
-        if (!target_type)
-            return -1;
-
-        const type = target_type.label;
-
-        const init = [
-            'cmake_minimum_required(VERSION 3.0.0)',
-            `project(${project_name} VERSION 0.0.0)`,
-            '',
-            'include(CTest)',
-            'enable_testing()',
-            '',
-            {
-                Library: `add_library(${project_name} ${project_name}.cpp)`,
-                Executable: `add_executable(${project_name} main.cpp)`,
-            }[type],
-            '',
-            'set(CPACK_PROJECT_NAME ${PROJECT_NAME})',
-            'set(CPACK_PROJECT_VERSION ${PROJECT_VERSION})',
-            'include(CPack)',
-            '',
-        ].join('\n');
-
-        if (type === 'Library') {
-            if (!(await async.exists(path.join(self.sourceDir, project_name + '.cpp')))) {
-                await async.doAsync(
-                    fs.writeFile,
-                    path.join(self.sourceDir, project_name + '.cpp'),
-                    [
-                        '#include <iostream>',
-                        '',
-                        `void say_hello(){ std::cout << "Hello, from ${project_name}!\\n"; }`,
-                        '',
-                    ].join('\n')
-                );
-            }
-        } else {
-            if (!(await async.exists(path.join(self.sourceDir, 'main.cpp')))) {
-                await async.doAsync(
-                    fs.writeFile,
-                    path.join(self.sourceDir, 'main.cpp'),
-                    [
-                        '#include <iostream>',
-                        '',
-                        'int main(int, char**)',
-                        '{',
-                        '   std::cout << "Hello, world!\\n";',
-                        '}',
-                        '',
-                    ].join('\n')
-                );
-            }
-        }
-        await async.doAsync(fs.writeFile, self.mainListFile, init);
-        const doc = await vscode.workspace.openTextDocument(self.mainListFile);
-        await vscode.window.showTextDocument(doc);
-        await self.configure();
-    }
-
-    public stop() {
-        const child: proc.ChildProcess = this.currentChildProcess;
-        if (!child)
-            return;
-        // Stopping the process isn't as easy as it may seem. cmake --build will
-        // spawn child processes, and CMake won't forward signals to its
-        // children. As a workaround, we list the children of the cmake process
-        // and also send signals to them.
-        this._killTree(child.pid);
-    }
-
-    public _killTree = async function (pid: number) {
-        let children: number[] = [];
-        if (process.platform !== 'win32') {
-            const stdout = (await async.execute('pgrep', ['-P', pid.toString()])).stdout.trim();
-            if (!!stdout.length) {
-                children = stdout.split('\n').map(line => Number.parseInt(line));
-            }
-        }
-        for (const other of children) {
-            await this._killTree(other);
-        }
-        process.kill(pid, 'SIGINT');
-    }
-}
->>>>>>> dfd0d6f0
+'use strict';
+
+import * as path from 'path';
+import * as fs from 'fs';
+import * as proc from 'child_process';
+import * as os from 'os';
+
+import * as vscode from 'vscode';
+
+import * as async from './async';
+
+export function isTruthy(value) {
+    if (typeof value === 'string') {
+        return !(
+            value === '' ||
+            value === 'FALSE' ||
+            value === 'OFF' ||
+            value === '0' ||
+            value === 'NOTFOUND' ||
+            value === 'NO' ||
+            value === 'N' ||
+            value === 'IGNORE' ||
+            value.endsWith('-NOTFOUND')
+        );
+    }
+    return !!value;
+}
+
+export enum EntryType {
+    Bool,
+    String,
+    Path,
+    Filepath,
+    Internal,
+    Uninitialized,
+    Static,
+};
+
+interface ExecutionResult {
+    retc: Number;
+    stdout: string;
+    stderr: string;
+}
+
+interface FileDiagnostic {
+    filepath: string;
+    diag: vscode.Diagnostic;
+}
+
+export class CacheEntry {
+    private _type: EntryType = EntryType.Uninitialized;
+    private _docs: string = '';
+    private _key: string = '';
+    private _value: any = null;
+
+    public get type() {
+        return this._type;
+    }
+
+    public get docs() {
+        return this._docs;
+    }
+
+    public get key() {
+        return this._key;
+    }
+
+    public get value() {
+        return this._value;
+    }
+
+    public as<T>(): T { return this.value; }
+
+    constructor(key?: string, value?: string, type?: EntryType, docs?: string) {
+        this._key = key;
+        this._value = value;
+        this._type = type;
+        this._docs = docs;
+    }
+    // public advanced: boolean = false;
+};
+
+export class CacheReader {
+    public path: string;
+    public data = new Map<string, CacheEntry>();
+
+    private _lastModifiedTime: Date = null;
+
+    constructor(path: string) {
+        this.path = path;
+    }
+
+    public exists = async function (): Promise<boolean> {
+        return await async.exists(this.path);
+    }
+
+    public static parseCache(content: string): Map<string, CacheEntry> {
+        const lines = content.split(/\r\n|\n|\r/)
+            .filter(line => !!line.length)
+            .filter(line => !/^\s*#/.test(line));
+
+        const entries = new Map<string, CacheEntry>();
+        let docs_acc = '';
+        for (const line of lines) {
+            if (line.startsWith('//')) {
+                docs_acc += /^\/\/(.*)/.exec(line)[1] + ' ';
+            } else {
+                const match = /^(.*?):(.*?)=(.*)/.exec(line);
+                console.assert(!!match, "Couldn't handle reading cache entry: " + line);
+                const [_, name, typename, valuestr] = match;
+                if (name.endsWith('-ADVANCED') && valuestr == '1') {
+                    // We skip the ADVANCED property variables. They're a little odd.
+                } else {
+                    const key = name;
+                    const type = {
+                        BOOL: EntryType.Bool,
+                        STRING: EntryType.String,
+                        PATH: EntryType.Path,
+                        FILEPATH: EntryType.Filepath,
+                        INTERNAL: EntryType.Internal,
+                        UNINITIALIZED: EntryType.Uninitialized,
+                        STATIC: EntryType.Static,
+                    }[typename];
+                    const docs = docs_acc.trim();
+                    docs_acc = '';
+                    let value: any = valuestr;
+                    if (type === EntryType.Bool)
+                        value = isTruthy(value);
+
+                    console.assert(type !== undefined, `Unknown cache entry type: ${type}`);
+                    entries.set(name, new CacheEntry(key, value, type, docs));
+                }
+            }
+        }
+
+        return entries;
+    }
+
+    private _reloadData = async function (): Promise<Map<string, CacheEntry>> {
+        const self: CacheReader = this;
+        console.info('Reloading CMake cache data from', self.path);
+        const buf = await async.readFile(self.path);
+        self.data = CacheReader.parseCache(buf.toString());
+        self._lastModifiedTime = (await async.stat(self.path)).mtime;
+        return self.data;
+    }
+
+    public needsReloading = async function (): Promise<boolean> {
+        const self: CacheReader = this;
+        const curstat = await async.stat(self.path);
+        return !self._lastModifiedTime || (await async.stat(self.path)).mtime.getTime() > self._lastModifiedTime.getTime();
+    }
+
+    public getData = async function (): Promise<Map<string, CacheEntry>> {
+        const self: CacheReader = this;
+        if (await self.needsReloading()) {
+            await self._reloadData();
+        }
+        return self.data;
+    }
+
+    public get = async function (key: string, defaultValue?: any): Promise<CacheEntry> {
+        const self: CacheReader = this;
+        const data = await self.getData();
+        if (!data.has(key))
+            return null;
+        const ret = data.get(key);
+        return ret;
+    }
+}
+
+// cache for cmake-tools extension
+// JSON file with path ${workspaceRoot}/.vscode/.cmaketools.json
+interface ExtCache {
+    selectedBuildType: string;
+}
+
+export class ExtCacheFile {
+
+    public static getCacheSync(path: string, defaultVal: ExtCache): ExtCache {
+        console.info('Reloading cmake-tools extension cache data from', path);
+        try {
+            let buf = fs.readFileSync(path);
+            if (!buf) return defaultVal;
+            return JSON.parse(buf.toString());
+        }
+        catch(err) {
+            return defaultVal;
+        }
+    }
+
+    public static setCacheSync(path: string, cache: ExtCache) {
+        fs.writeFileSync(path, JSON.stringify(cache));
+    }
+}
+
+export class CMakeTools {
+    private _channel: vscode.OutputChannel;
+    private _diagnostics: vscode.DiagnosticCollection;
+    private _cmakeToolsStatusItem = vscode.window.createStatusBarItem(vscode.StatusBarAlignment.Left, 3.0010);
+    private _buildButton = vscode.window.createStatusBarItem(vscode.StatusBarAlignment.Left, 3);
+    private _lastConfigureSettings = {};
+    private _needsReconfigure = false;
+    private _buildDiags: vscode.DiagnosticCollection;
+    private _extCache: ExtCache;
+    private _extCachePath = path.join(vscode.workspace.rootPath, '.vscode', '.cmaketools.json');
+
+    public cache: CacheReader;
+
+    private _currentChildProcess: proc.ChildProcess;
+    public get currentChildProcess(): proc.ChildProcess {
+        return this._currentChildProcess;
+    }
+    public set currentChildProcess(v: proc.ChildProcess) {
+        this._currentChildProcess = v;
+        this._refreshStatusBarItems();
+    }
+
+    /**
+     * A property that determines whether we are currently running a job
+     * or not.
+     */
+    public get isBusy(): boolean {
+        return !!this.currentChildProcess;
+    }
+
+    /**
+     * @brief The name of the active project.
+     *
+     * When a user is working with CMake, there is usually a name for the
+     * project, generated by the project() CMake function. We read that from
+     * the CMake cache and store it locally so we may display it on the status
+     * bar.
+     */
+    private _projectName: string;
+    public get projectName(): string {
+        return this._projectName;
+    }
+    public set projectName(v: string) {
+        this._projectName = v;
+        this._refreshStatusBarItems();
+    }
+
+    /**
+     * @brief The status message for the status bar.
+     *
+     * When this value is changed, we update our status bar item to show the
+     * statusMessage. This could be something like 'Configuring...',
+     * 'Building...' etc.
+     */
+    private _statusMessage: string = '';
+    public get statusMessage(): string {
+        return this._statusMessage;
+    }
+    public set statusMessage(v: string) {
+        this._statusMessage = v;
+        this._refreshStatusBarItems();
+    }
+
+    /**
+     * @brief The build type (configuration) which the user has most recently
+     * selected.
+     *
+     * The build type is passed to CMake when configuring and building the
+     * project. For multiconf generators, such as visual studio with msbuild,
+     * the build type is not determined at configuration time. We need to store
+     * the build type that the user wishes to use here so that when a user
+     * invokes cmake.build, we will be able to build with the desired
+     * configuration. This value is also reflected on the status bar item that
+     * the user can click to change the build type.
+     */
+    public get selectedBuildType(): string {
+        return this._extCache.selectedBuildType;
+    }
+    public set selectedBuildType(v: string) {
+        this._extCache.selectedBuildType = v;
+        this._updateExtCache();
+        this._refreshStatusBarItems();
+    }
+
+    /**
+     * @brief The default target to build when no target is specified
+     */
+    private _defaultBuildTarget: string;
+    public get defaultBuildTarget(): string {
+        return this._defaultBuildTarget;
+    }
+    public set defaultBuildTarget(v: string) {
+        this._defaultBuildTarget = v;
+        this._refreshStatusBarItems();
+    }
+
+
+    private _reloadSettings() {
+        this.cache = new CacheReader(this.cachePath);
+        const new_settings = this.config<Object>('configureSettings');
+        this._needsReconfigure = JSON.stringify(new_settings) !== JSON.stringify(this._lastConfigureSettings);
+        this._lastConfigureSettings = new_settings;
+    }
+
+    private _updateExtCache() {
+        ExtCacheFile.setCacheSync(this._extCachePath, this._extCache);
+    }
+
+    constructor() {
+        this._channel = vscode.window.createOutputChannel('CMake/Build');
+        this._diagnostics = vscode.languages.createDiagnosticCollection('cmake-diags');
+        this._buildDiags = vscode.languages.createDiagnosticCollection('cmake-build-diags');
+        this._extCache = ExtCacheFile.getCacheSync(this._extCachePath, {
+            selectedBuildType: 'None'
+        });
+        this.cache = new CacheReader(this.cachePath);
+
+        vscode.workspace.onDidChangeConfiguration(() => {
+            console.log('Reloading CMakeTools after configuration change');
+            this._reloadSettings();
+        });
+
+        this._lastConfigureSettings = this.config<Object>('configureSettings');
+        this._needsReconfigure = true;
+
+        this._cmakeToolsStatusItem.command = 'cmake.setBuildType';
+        this.currentChildProcess = null; // Inits the content of the buildButton
+
+
+        // Start by loading the current CMake build type from the cache
+        this._initSelectedBuildType();
+        // Load the current project name from the cache
+        this._refreshProjectName();
+
+        this.statusMessage = 'Ready';
+    }
+
+    private _refreshStatusBarItems = async function () {
+        const self: CMakeTools = this;
+        self._cmakeToolsStatusItem.text = `CMake: ${self.projectName}: ${self.selectedBuildType || 'Unknown'}: ${self.statusMessage}`;
+
+        if (await self.cache.exists() && await self.isMultiConf()) {
+            let bd = self.config<string>('buildDirectory');
+            if (bd.includes('${buildType}')) {
+                vscode.window.showWarningMessage('It is not advised to use ${buildType} in the cmake.buildDirectory settings when the generator supports multiple build configurations.');
+            }
+        }
+
+        if (await async.exists(path.join(self.sourceDir, 'CMakeLists.txt'))) {
+            self._cmakeToolsStatusItem.show();
+            self._buildButton.show();
+        } else {
+            self._cmakeToolsStatusItem.hide();
+            self._buildButton.hide();
+        }
+
+        const target = self.defaultBuildTarget || await self.allTargetName();
+        this._buildButton.text = this.isBusy ? '$(x) Stop' : `$(gear) Build (${target})`;
+        this._buildButton.command = this.isBusy ? 'cmake.stop' : 'cmake.build';
+    }
+
+    /**
+     * @brief Initializes the 'selectedBuildType' attribute.
+     *
+     * @returns A promise resolving to the selectedBuildType
+     */
+    public _initSelectedBuildType = async function (): Promise<string> {
+        const self: CMakeTools = this;
+        if (await self.cache.exists() && await self.isMultiConf())
+            if (self.selectedBuildType === 'None')
+                self.selectedBuildType = 'Debug';
+
+        return self.selectedBuildType;
+    }
+
+    /**
+     * @brief Reload the project name from the CMake cache
+     *
+     * Because the user can change the project name when we rerun cmake, we
+     * need to be smart and reload the project name after we execute any
+     * cmake commands which might rerun the configure. The setter for
+     * projectName updates the status bar accordingly
+     */
+    private _refreshProjectName = async function () {
+        const self: CMakeTools = this;
+        if (!(await self.cache.exists())) {
+            self.projectName = 'Unconfigured';
+        }
+        const cached = (await self.cache.get('CMAKE_PROJECT_NAME'));
+        if (!cached) {
+            self.projectName = 'Unnamed Project';
+        } else {
+            self.projectName = cached.as<string>();
+        }
+    }
+
+    public parseGCCDiagnostic(line: string): FileDiagnostic {
+        const gcc_re = /^(.*):(\d+):(\d+):\s+(warning|error|note):\s+(.*)$/;
+        const res = gcc_re.exec(line);
+        if (!res)
+            return null;
+        const file = res[1];
+        const lineno = Number.parseInt(res[2]) - 1;
+        const column = Number.parseInt(res[3]) - 1;
+        const severity = res[4];
+        const message = res[5];
+        const abspath = path.isAbsolute(file)
+            ? file
+            : path.normalize(path.join(this.binaryDir, file));
+        const diag = new vscode.Diagnostic(
+            new vscode.Range(lineno, column, lineno, column),
+            message,
+            {
+                error: vscode.DiagnosticSeverity.Error,
+                warning: vscode.DiagnosticSeverity.Warning,
+                note: vscode.DiagnosticSeverity.Information,
+            }[severity]
+        );
+        diag.source = 'GCC';
+        return {
+            filepath: abspath,
+            diag: diag,
+        };
+    }
+
+
+    private getTextDocumentByFileName(file: string): vscode.TextDocument {
+        const documents = vscode.workspace.textDocuments;
+        let document: vscode.TextDocument = null;
+        if (documents.length != 0) {
+            const filtered = documents.filter((doc: vscode.TextDocument) => {
+                return doc.fileName.toUpperCase() === file.toUpperCase()
+            });
+            if (filtered.length != 0) {
+                document = filtered[0];
+            }
+        }
+        return document;
+    }
+
+    private getTrimmedLineRange(file: string, line: number): vscode.Range {
+        const document = this.getTextDocumentByFileName(file);
+        if (document && (line < document.lineCount)) {
+            const text = document.lineAt(line).text + '\n';
+            let start = 0;
+            let end = text.length - 1;
+            let is_space = (i) => { return /\s/.test(text[i]); };
+            while ((start < text.length) && is_space(start))++start;
+            while ((end >= start) && is_space(end))--end;
+
+            return new vscode.Range(line, start, line, end);
+        } else
+            return new vscode.Range(line, 0, line, 0);
+    }
+
+    public parseMSVCDiagnostic(line: string): FileDiagnostic {
+        const msvc_re = /^\s*(?!\d+>)\s*([^\s>].*)\((\d+|\d+,\d+|\d+,\d+,\d+,\d+)\):\s+(error|warning|info)\s+(\w{1,2}\d+)\s*:\s*(.*)$/;
+        const res = msvc_re.exec(line);
+        if (!res)
+            return null;
+        const file = res[1];
+        const location = res[2];
+        const severity = res[3];
+        const code = res[4];
+        const message = res[5];
+        const abspath = path.isAbsolute(file)
+            ? file
+            : path.normalize(path.join(this.binaryDir, file));
+        const loc = (() => {
+            const parts = location.split(',');
+            if (parts.length === 1)
+                return this.getTrimmedLineRange(file, Number.parseInt(parts[0]) - 1);
+            if (parseFloat.length === 2)
+                return new vscode.Range(
+                    Number.parseInt(parts[0]) - 1,
+                    Number.parseInt(parts[1]) - 1,
+                    Number.parseInt(parts[0]) - 1,
+                    Number.parseInt(parts[1]) - 1
+                );
+            if (parseFloat.length === 4)
+                return new vscode.Range(
+                    Number.parseInt(parts[0]) - 1,
+                    Number.parseInt(parts[1]) - 1,
+                    Number.parseInt(parts[2]) - 1,
+                    Number.parseInt(parts[3]) - 1
+                );
+        })();
+        const diag = new vscode.Diagnostic(
+            loc,
+            message,
+            {
+                error: vscode.DiagnosticSeverity.Error,
+                warning: vscode.DiagnosticSeverity.Warning,
+                info: vscode.DiagnosticSeverity.Information,
+            }[severity]
+        );
+        diag.code = code;
+        diag.source = 'MSVC';
+        return {
+            filepath: abspath,
+            diag: diag,
+        };
+    }
+
+    public parseDiagnosticLine(line: string): FileDiagnostic {
+        return this.parseGCCDiagnostic(line) ||
+            this.parseMSVCDiagnostic(line);
+    }
+
+    public parseDiagnostics = async function (result: ExecutionResult) {
+        const self: CMakeTools = this;
+        const compiler = await self.cache.get('CMAKE_CXX_COMPILER_ID') || await self.cache.get('CMAKE_C_COMPILER_ID');
+        const lines = result.stdout.split('\n').map(line => line.trim());
+        const diags = lines.map(line => {
+            return self.parseDiagnosticLine(line);
+
+        }).filter(item => !!item);
+        const diags_acc = {};
+        for (const diag of diags) {
+            if (!(diag.filepath in diags_acc))
+                diags_acc[diag.filepath] = [];
+            diags_acc[diag.filepath].push(diag.diag);
+        }
+
+        self._buildDiags.clear();
+        for (const filepath in diags_acc) {
+            self._buildDiags.set(vscode.Uri.file(filepath), diags_acc[filepath]);
+        }
+    }
+
+    public config<T>(key: string, defaultValue?: any): T {
+        const cmake_conf = vscode.workspace.getConfiguration('cmake');
+        return cmake_conf.get<T>(key, defaultValue);
+    }
+
+    public get sourceDir(): string {
+        const source_dir = this.config<string>('sourceDirectory');
+        return source_dir.replace('${workspaceRoot}', vscode.workspace.rootPath);
+    }
+
+    public get mainListFile(): string {
+        return path.join(this.sourceDir, 'CMakeLists.txt');
+    }
+
+    public get binaryDir(): string {
+        const build_dir = this.config<string>('buildDirectory');
+        return build_dir
+            .replace('${workspaceRoot}', vscode.workspace.rootPath)
+            .replace('${buildType}', this.selectedBuildType);
+    }
+
+    public get cachePath(): string {
+        return path.join(this.binaryDir, 'CMakeCache.txt');
+    }
+
+    public isMultiConf = async function (): Promise<boolean> {
+        const self: CMakeTools = this;
+        return !!(await self.cache.get('CMAKE_CONFIGURATION_TYPES'));
+    }
+
+    public activeGenerator = async function (): Promise<string> {
+        const self: CMakeTools = this;
+        return (await self.cache.get('CMAKE_GENERATOR')).as<string>();
+    }
+
+    public allTargetName = async function (): Promise<string> {
+        const self: CMakeTools = this;
+        if (!(await self.cache.exists()))
+            return 'all';
+        const gen = await self.activeGenerator();
+        // Visual Studio generators generate a target called ALL_BUILD, while other generators have an 'all' target
+        return /Visual Studio/.test(gen) ? 'ALL_BUILD' : 'all';
+    }
+
+    public execute(args: string[]): Promise<ExecutionResult> {
+        return new Promise<ExecutionResult>((resolve, _) => {
+            console.info('Execute cmake with arguments:', args);
+            const pipe = proc.spawn(this.config<string>('cmakePath', 'cmake'), args);
+            this.currentChildProcess = pipe;
+            const status = msg => vscode.window.setStatusBarMessage(msg, 4000);
+            status('Executing CMake...');
+            this._channel.appendLine('[vscode] Executing cmake command: cmake ' + args.join(' '));
+            let stderr_acc = '';
+            let stdout_acc = '';
+            pipe.stdout.on('data', (data: Uint8Array) => {
+                const str = data.toString();
+                console.log('cmake [stdout]: ' + str.trim());
+                stdout_acc += str;
+                this._channel.append(str);
+                status(str.trim());
+            });
+            pipe.stderr.on('data', (data: Uint8Array) => {
+                const str = data.toString();
+                console.log('cmake [stderr]: ' + str.trim());
+                stderr_acc += str;
+                this._channel.append(str);
+                status(str.trim());
+            });
+            pipe.on('close', (retc: Number) => {
+                console.log('cmake exited with return code ' + retc);
+                this._channel.appendLine('[vscode] CMake exited with status ' + retc);
+                if (retc !== null) {
+                    status('CMake exited with status ' + retc);
+                    if (retc !== 0) {
+                        vscode.window.showWarningMessage('CMake exited with non-zero return code ' + retc + '. See CMake/Build output for details');
+                    }
+                }
+
+                let rest = stderr_acc;
+                const diag_re = /CMake (.*?) at (.*?):(\d+) \((.*?)\):\s+((?:.|\n)*?)\s*\n\n\n((?:.|\n)*)/;
+                const diags: Object = {};
+                while (true) {
+                    if (!rest.length) break;
+                    const found = diag_re.exec(rest);
+                    if (!found) break;
+                    const [level, filename, linestr, command, what, tail] = found.slice(1);
+                    const filepath =
+                        path.isAbsolute(filename)
+                            ? filename
+                            : path.join(vscode.workspace.rootPath, filename);
+
+                    const line = Number.parseInt(linestr) - 1;
+                    if (!(filepath in diags)) {
+                        diags[filepath] = [];
+                    }
+                    const file_diags: vscode.Diagnostic[] = diags[filepath];
+                    const diag = new vscode.Diagnostic(
+                        new vscode.Range(
+                            line,
+                            0,
+                            line,
+                            Number.POSITIVE_INFINITY
+                        ),
+                        what,
+                        {
+                            "Warning": vscode.DiagnosticSeverity.Warning,
+                            "Error": vscode.DiagnosticSeverity.Error,
+                        }[level]
+                    );
+                    diag.source = 'CMake (' + command + ')';
+                    file_diags.push(diag);
+                    rest = tail;
+                }
+
+                this._diagnostics.clear();
+                for (const filepath in diags) {
+                    this._diagnostics.set(vscode.Uri.file(filepath), diags[filepath]);
+                }
+                this.currentChildProcess = null;
+                resolve({
+                    retc: retc,
+                    stdout: stdout_acc,
+                    stderr: stderr_acc
+                });
+            });
+        });
+    };
+
+    // Test that a command exists
+    public testHaveCommand = async function (command, args: string[] = ['--version']): Promise<Boolean> {
+        return await new Promise<Boolean>((resolve, _) => {
+            const pipe = proc.spawn(command, args);
+            pipe.on('error', () => resolve(false));
+            pipe.on('exit', () => resolve(true));
+        });
+    }
+
+    // Given a list of CMake generators, returns the first one available on this system
+    public pickGenerator = async function (candidates: string[]): Promise<string> {
+        const self: CMakeTools = this;
+        for (const gen of candidates) {
+            const delegate = {
+                Ninja: async function () {
+                    return await self.testHaveCommand('ninja-build') || await self.testHaveCommand('ninja');
+                },
+                "MinGW Makefiles": async function () {
+                    return process.platform === 'win32' && await self.testHaveCommand('make');
+                },
+                "NMake Makefiles": async function () {
+                    return process.platform === 'win32' && await self.testHaveCommand('nmake', ['/?']);
+                },
+                'Unix Makefiles': async function () {
+                    return process.platform !== 'win32' && await self.testHaveCommand('make');
+                }
+            }[gen];
+            if (delegate === undefined) {
+                const vsMatcher = /^Visual Studio (\d{2}) (\d{4})($|\sWin64$|\sARM$)/;
+                if (vsMatcher.test(gen) && process.platform === 'win32')
+                    return gen;
+                vscode.window.showErrorMessage('Unknown CMake generator "' + gen + '"');
+                continue;
+            }
+            if (await delegate())
+                return gen;
+            else
+                console.log('Generator "' + gen + '" is not supported');
+        }
+        return null;
+    }
+
+    private _prebuild = async function () {
+        const self: CMakeTools = this;
+        if (self.config<boolean>("clearOutputBeforeBuild")) {
+            self._channel.clear();
+        }
+
+        if (self.config<boolean>("saveBeforeBuild") && vscode.workspace.textDocuments.some(doc => doc.isDirty)) {
+            self._channel.appendLine("[vscode] Saving unsaved text documents...");
+            await vscode.workspace.saveAll();
+        }
+    }
+
+    public get numJobs(): number {
+        const jobs = this.config<number>("parallelJobs");
+        if (!!jobs) {
+            return jobs;
+        }
+        return os.cpus().length + 2;
+    }
+
+    public get numCTestJobs(): number {
+        const ctest_jobs = this.config<number>("ctest.parallelJobs");
+        if (ctest_jobs === 0) {
+            return this.numJobs;
+        }
+        return ctest_jobs;
+    }
+
+    public configure = async function (extra_args: string[] = [], run_prebuild = true): Promise<Number> {
+        const self: CMakeTools = this;
+
+        if (self.isBusy) {
+            vscode.window.showErrorMessage('A CMake task is already running. Stop it before trying to configure.');
+            return;
+        }
+
+        if (!self.sourceDir) {
+            vscode.window.showErrorMessage('You do not have a source directory open');
+            return;
+        }
+
+        const cmake_list = self.mainListFile;
+        if (!(await async.exists(cmake_list))) {
+            const do_quickstart = !!(
+                await vscode.window.showErrorMessage(
+                    'You do not have a CMakeLists.txt',
+                    "Quickstart a new CMake project"
+                )
+            );
+            if (do_quickstart)
+                await self.quickStart();
+            return;
+        }
+
+        if (run_prebuild)
+            await self._prebuild();
+
+        const cmake_cache = self.cachePath;
+        self._channel.show();
+        const settings_args = [];
+        if (!(await async.exists(cmake_cache))) {
+            self._channel.appendLine("[vscode] Setting up new CMake configuration");
+            const generator = await self.pickGenerator(self.config<string[]>("preferredGenerators"));
+            if (generator) {
+                self._channel.appendLine('[vscode] Configuring using the "' + generator + '" CMake generator');
+                settings_args.push("-G" + generator);
+            } else {
+                console.error("None of the preferred generators was selected");
+            }
+            if (self.selectedBuildType == 'None') {
+                self.selectedBuildType = self.config<string>("inititalBuildType", "Debug");
+            }
+        }
+
+        settings_args.push('-DCMAKE_BUILD_TYPE=' + self.selectedBuildType);
+
+        const settings = self.config<Object>("configureSettings");
+        for (const key in settings) {
+            let value = settings[key];
+            if (value === true || value === false)
+                value = value ? "TRUE" : "FALSE";
+            if (value instanceof Array)
+                value = value.join(';');
+            value = value
+                .replace('${workspaceRoot}', vscode.workspace.rootPath)
+                .replace('${buildType}', this.selectedBuildType);
+            settings_args.push("-D" + key + "=" + value);
+        }
+        let prefix = self.config<string>("installPrefix");
+        if (prefix && prefix !== "") {
+            prefix = prefix
+                .replace('${workspaceRoot}', vscode.workspace.rootPath)
+                .replace('${buildType}', this.selectedBuildType);
+            if (prefix.includes(' '))
+                prefix = '"' + prefix + '"';
+            settings_args.push("-DCMAKE_INSTALL_PREFIX=" + prefix);
+        }
+
+        const binary_dir = self.binaryDir;
+        self.statusMessage = 'Configuring...';
+        const result = await self.execute(
+            ['-H' + self.sourceDir, '-B' + binary_dir]
+                .concat(settings_args)
+                .concat(extra_args)
+        );
+        self.statusMessage = 'Ready';
+        self._reloadSettings();
+        self._refreshProjectName(); // The user may have changed the project name in the configure step
+        return result.retc;
+    }
+
+    public build = async function (target: string = null): Promise<Number> {
+        const self: CMakeTools = this;
+        if (target === null) {
+            target = self.defaultBuildTarget || await self.allTargetName();
+        }
+        if (!self.sourceDir) {
+            vscode.window.showErrorMessage('You do not have a source directory open');
+            return;
+        }
+
+        if (self.isBusy) {
+            vscode.window.showErrorMessage('A CMake task is already running. Stop it before trying to build.');
+            return;
+        }
+
+        const cachepath = self.cachePath;
+        if (!(await async.exists(cachepath))) {
+            const do_configure = !!(await vscode.window.showErrorMessage('You must configure your project before building', 'Configure Now'));
+            if (!do_configure || await self.configure() !== 0)
+                return -1;
+        }
+        await self._prebuild();
+        if (self._needsReconfigure) {
+            const retc = await self.configure([], false);
+            if (!!retc)
+                return retc;
+        }
+        // Pass arguments based on a particular generator
+        const gen = await self.activeGenerator();
+        const generator_args = (() => {
+            if (/(Unix|MinGW) Makefiles|Ninja/.test(gen) && target !== 'clean' && target !== 'install')
+                return ['-j', self.numJobs.toString()];
+            else if (/Visual Studio/.test(gen))
+                return ['/m', '/property:GenerateFullPaths=true'];
+            else
+                return [];
+        })();
+        self._channel.show();
+        self.statusMessage = 'Building...';
+        const result = await self.execute([
+            '--build', self.binaryDir,
+            '--target', target,
+            '--config', self.selectedBuildType,
+            '--'].concat(generator_args));
+        self.statusMessage = 'Ready';
+        self._refreshProjectName(); // The user may have changed the project name in the configure step
+        await self.parseDiagnostics(result);
+        return result.retc;
+    }
+
+    public install = async function (target: string = null): Promise<Number> {
+        const self: CMakeTools = this;
+        return await self.build('install');
+    }
+
+    public clean = async function (): Promise<Number> {
+        const self: CMakeTools = this;
+        return await self.build('clean');
+    }
+
+    public cleanConfigure = async function (): Promise<Number> {
+        const self: CMakeTools = this;
+        const build_dir = self.binaryDir;
+        const cache = self.cachePath;
+        const cmake_files = path.join(build_dir, 'CMakeFiles');
+        if (await async.exists(cache)) {
+            self._channel.appendLine('[vscode] Removing ' + cache);
+            await async.unlink(cache);
+        }
+        if (await async.exists(cmake_files)) {
+            self._channel.appendLine('[vscode] Removing ' + cmake_files);
+            await async.unlink(cmake_files);
+        }
+        return await self.configure();
+    }
+
+    public jumpToCacheFile = async function (): Promise<vscode.TextEditor> {
+        const self: CMakeTools = this;
+        if (!(await async.exists(self.cachePath))) {
+            const do_conf = !!(await vscode.window.showErrorMessage('This project has not yet been configured.', 'Configure Now'));
+            if (do_conf) {
+                if (await self.configure() !== 0)
+                    return;
+            }
+        }
+
+        const cache = await vscode.workspace.openTextDocument(self.cachePath);
+        return await vscode.window.showTextDocument(cache);
+    }
+
+    public cleanRebuild = async function (): Promise<Number> {
+        const self: CMakeTools = this;
+        const clean_result = await self.clean();
+        if (clean_result)
+            return clean_result;
+        return await self.build();
+    }
+
+    public buildWithTarget = async function (): Promise<Number> {
+        const self: CMakeTools = this;
+        const target = await vscode.window.showInputBox({
+            prompt: 'Enter a target name',
+        });
+        if (target === null)
+            return -1;
+        return await self.build(target);
+    }
+
+    public setDefaultTarget = async function () {
+        const self: CMakeTools = this;
+        const new_default = await vscode.window.showInputBox({
+            prompt: 'Input the name of the new default target to build',
+            placeHolder: '(eg. "install", "all", "my-executable")',
+        });
+        if (!new_default)
+            return;
+        self.defaultBuildTarget = new_default;
+    }
+
+    public setBuildType = async function (): Promise<Number> {
+        const self: CMakeTools = this;
+        let chosen = null;
+        if (await self.cache.exists() && await self.isMultiConf()) {
+            const types = (await self.cache.get('CMAKE_CONFIGURATION_TYPES')).as<string>().split(';');
+            chosen = await vscode.window.showQuickPick(types);
+        } else {
+            chosen = await vscode.window.showQuickPick([
+                {
+                    label: 'Release',
+                    description: 'Optimized build with no debugging information',
+                }, {
+                    label: 'Debug',
+                    description: 'Default build type. No optimizations. Contains debug information',
+                }, {
+                    label: 'MinSizeRel',
+                    description: 'Release build tweaked for minimum binary code size',
+                }, {
+                    label: 'RelWithDebInfo',
+                    description: 'Same as "Release", but also generates debugging information',
+                }
+            ]);
+            chosen = chosen ? chosen.label : null;
+        }
+        if (chosen === null)
+            return -1;
+
+        self.selectedBuildType = chosen;
+        return await self.configure();
+    }
+
+    public ctest = async function (): Promise<Number> {
+        const self: CMakeTools = this;
+        self._channel.show();
+        return (await self.execute(['-E', 'chdir', self.binaryDir, 'ctest', '-j' + self.numCTestJobs, '--output-on-failure'])).retc;
+    }
+
+    public quickStart = async function (): Promise<Number> {
+        const self: CMakeTools = this;
+        if (await async.exists(self.mainListFile)) {
+            vscode.window.showErrorMessage('This workspace already contains a CMakeLists.txt!');
+            return -1;
+        }
+
+        const project_name = await vscode.window.showInputBox({
+            prompt: 'Enter a name for the new project',
+            validateInput: (value: string): string => {
+                if (!value.length)
+                    return 'A project name is required';
+                return null;
+            },
+        });
+        if (!project_name)
+            return -1;
+
+        const target_type = (await vscode.window.showQuickPick([
+            {
+                label: 'Library',
+                description: 'Create a library',
+            }, {
+                label: 'Executable',
+                description: 'Create an executable'
+            }
+        ]));
+
+        if (!target_type)
+            return -1;
+
+        const type = target_type.label;
+
+        const init = [
+            'cmake_minimum_required(VERSION 3.0.0)',
+            `project(${project_name} VERSION 0.0.0)`,
+            '',
+            'include(CTest)',
+            'enable_testing()',
+            '',
+            {
+                Library: `add_library(${project_name} ${project_name}.cpp)`,
+                Executable: `add_executable(${project_name} main.cpp)`,
+            }[type],
+            '',
+            'set(CPACK_PROJECT_NAME ${PROJECT_NAME})',
+            'set(CPACK_PROJECT_VERSION ${PROJECT_VERSION})',
+            'include(CPack)',
+            '',
+        ].join('\n');
+
+        if (type === 'Library') {
+            if (!(await async.exists(path.join(self.sourceDir, project_name + '.cpp')))) {
+                await async.doAsync(
+                    fs.writeFile,
+                    path.join(self.sourceDir, project_name + '.cpp'),
+                    [
+                        '#include <iostream>',
+                        '',
+                        `void say_hello(){ std::cout << "Hello, from ${project_name}!\\n"; }`,
+                        '',
+                    ].join('\n')
+                );
+            }
+        } else {
+            if (!(await async.exists(path.join(self.sourceDir, 'main.cpp')))) {
+                await async.doAsync(
+                    fs.writeFile,
+                    path.join(self.sourceDir, 'main.cpp'),
+                    [
+                        '#include <iostream>',
+                        '',
+                        'int main(int, char**)',
+                        '{',
+                        '   std::cout << "Hello, world!\\n";',
+                        '}',
+                        '',
+                    ].join('\n')
+                );
+            }
+        }
+        await async.doAsync(fs.writeFile, self.mainListFile, init);
+        const doc = await vscode.workspace.openTextDocument(self.mainListFile);
+        await vscode.window.showTextDocument(doc);
+        await self.configure();
+    }
+
+    public stop() {
+        const child: proc.ChildProcess = this.currentChildProcess;
+        if (!child)
+            return;
+        // Stopping the process isn't as easy as it may seem. cmake --build will
+        // spawn child processes, and CMake won't forward signals to its
+        // children. As a workaround, we list the children of the cmake process
+        // and also send signals to them.
+        this._killTree(child.pid);
+    }
+
+    public _killTree = async function (pid: number) {
+        let children: number[] = [];
+        if (process.platform !== 'win32') {
+            const stdout = (await async.execute('pgrep', ['-P', pid.toString()])).stdout.trim();
+            if (!!stdout.length) {
+                children = stdout.split('\n').map(line => Number.parseInt(line));
+            }
+        }
+        for (const other of children) {
+            await this._killTree(other);
+        }
+        process.kill(pid, 'SIGINT');
+    }
+}