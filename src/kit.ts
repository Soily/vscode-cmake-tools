/**
 * Module for controlling and working with Kits.
 */ /** */

import * as json5 from 'json5';
import * as path from 'path';
import * as vscode from 'vscode';

import * as logging from './logging';
import paths from './paths';
import {fs} from './pr';
import * as proc from './proc';
import {loadSchema} from './schema';
import {StateManager} from './state';
import {compare, dropNulls, Ordering, thisExtensionPath} from './util';
import {MultiWatcher} from './watcher';

const log = logging.createLogger('kit');

type ProgressReporter = vscode.Progress<{message?: string}>;

/**
 * Representation of a CMake generator, along with a toolset and platform
 */
export interface CMakeGenerator {
  name: string;
  toolset?: string;
  platform?: string;
}

export interface Kit {
  /**
   * The name of the kit
   */
  name: string;

  /**
   * The preferred CMake generator for this kit
   */
  preferredGenerator?: CMakeGenerator;

  /**
   * Additional settings to pass to CMake
   */
  cmakeSettings?: {[key: string]: string};

  /**
   * Additional environment variables for the kit
   */
  environmentVariables?: proc.EnvironmentVariables;

  /**
   * The language compilers.
   *
   * The key `lang` is the language, as in `CMAKE_<lang>_COMPILER`.
   * The corresponding value is a path to a compiler for that language.
   */
  compilers?: {[lang: string]: string};

  /**
   * The visual studio name. This corresponds to a name returned by `vswhere`,
   * and is used to look up the path to the VS installation when the user
   * selects this kit
   */
  visualStudio?: string;

  /**
   * The architecture for the kit. This is used when asking for the architecture
   * from the dev environment batch file.
   */
  visualStudioArchitecture?: string;

  /**
   * Path to a CMake toolchain file.
   */
  toolchainFile?: string;
}

/**
 * Convert a binary (by path) to a CompilerKit. This checks if the named binary
 * is a GCC or Clang compiler and gets its version. If it is not a compiler,
 * returns `null`.
 * @param bin Path to a binary
 * @returns A CompilerKit, or null if `bin` is not a known compiler
 */
export async function kitIfCompiler(bin: string, pr?: ProgressReporter): Promise<Kit|null> {
  const fname = path.basename(bin);
  // Check by filename what the compiler might be. This is just heuristic.
  const gcc_regex = /^((\w+-)*)gcc(-\d+(\.\d+(\.\d+)?)?)?(\.exe)?$/;
  const clang_regex = /^clang(-\d+(\.\d+(\.\d+)?)?)?(\.exe)?$/;
  const gcc_res = gcc_regex.exec(fname);
  const clang_res = clang_regex.exec(fname);
  if (gcc_res) {
    log.debug('Testing GCC-ish binary:', bin);
    if (pr)
      pr.report({message: `Getting GCC version for ${bin}`});
    const exec = await proc.execute(bin, ['-v']).result;
    if (exec.retc != 0) {
      log.debug('Bad GCC binary ("-v" returns non-zero)', bin);
      return null;
    }
    const last_line = exec.stderr.trim().split('\n').reverse()[0];
    const version_re = /^gcc version (.*?) .*/;
    const version_match = version_re.exec(last_line);
    if (version_match === null) {
      log.debug('Bad GCC binary', bin, '-v output:', exec.stderr);
      return null;
    }
    const version = version_match[1];
    const gxx_fname = fname.replace(/gcc/, 'g++');
    const gxx_bin = path.join(path.dirname(bin), gxx_fname);
<<<<<<< HEAD
    const name = `GCC ${version}`;
    log.debug('Detected GCC compiler:', bin);
=======
    const target_triple_re = /((\w+-)+)gcc.*/;
    const target_triple_match = target_triple_re.exec(fname);
    let description = "";
    if (target_triple_match !== null) {
      description += `for ${target_triple_match[1].slice(0, -1)} `;
    }
    const name = `GCC ${description}${version}`;
    log.debug('Detected GCC compiler kit:', bin);
>>>>>>> 56583c90
    if (await fs.exists(gxx_bin)) {
      return {
        name,
        compilers: {
          CXX: gxx_bin,
          C: bin,
        }
      };
    } else {
      return {
        name,
        compilers: {
          C: bin,
        }
      };
    }
  } else if (clang_res) {
    log.debug('Testing Clang-ish binary:', bin);
    if (pr)
      pr.report({message: `Getting Clang version for ${bin}`});
    const exec = await proc.execute(bin, ['-v']).result;
    if (exec.retc != 0) {
      log.debug('Bad Clang binary ("-v" returns non-zero)', bin);
      return null;
    }
    const first_line = exec.stderr.split('\n')[0];
    const version_re = /^(?:Apple LLVM|clang) version (.*?)[ -]/;
    const version_match = version_re.exec(first_line);
    if (version_match === null) {
      log.debug('Bad Clang binary', bin, '-v output:', exec.stderr);
      return null;
    }
    const version = version_match[1];
    const clangxx_fname = fname.replace(/^clang/, 'clang++');
    const clangxx_bin = path.join(path.dirname(bin), clangxx_fname);
    const name = `Clang ${version}`;
    log.debug('Detected Clang compiler:', bin);
    if (await fs.exists(clangxx_bin)) {
      return {
        name,
        compilers: {
          C: bin,
          CXX: clangxx_bin,
        },
      };
    } else {
      return {
        name,
        compilers: {
          C: bin,
        },
      };
    }
  } else {
    return null;
  }
}

/**
 * Scans a directory for compiler binaries.
 * @param dir Directory containing candidate binaries
 * @returns A list of CompilerKits found
 */
export async function scanDirForCompilerKits(dir: string, pr?: ProgressReporter): Promise<Kit[]> {
  if (!await fs.exists(dir)) {
    log.debug('Skipping scan of not existing path', dir);
    return [];
  }

  log.debug('Scanning directory', dir, 'for compilers');
  try {
    const stat = await fs.stat(dir);

    if (!stat.isDirectory()) {
      console.log('Skipping scan of non-directory', dir);
      return [];
    }
  } catch (e) {
    log.warning('Failed to scan', dir, 'by exception:', e);
    if (e.code == 'ENOENT') {
      return [];
    }
    throw e;
  }
  // Get files in the directory
  if (pr)
    pr.report({message: `Checking ${dir} for compilers...`});
  let bins: string[];
  try {
    bins = (await fs.readdir(dir)).map(f => path.join(dir, f));
  } catch (e) {
    if (e.code == 'EACCESS' || e.code == 'EPERM') {
      return [];
    }
    throw e;
  }
  // Scan each binary in parallel
  const prs = bins.map(async bin => {
    log.trace('Checking file for compiler-ness:', bin);
    try {

      return await kitIfCompiler(bin, pr);
    } catch (e) {

      log.warning('Failed to check binary', bin, 'by exception:', e);
      const stat = await fs.stat(bin);
      log.debug('File infos: ',
                'Mode',
                stat.mode,
                'isFile',
                stat.isFile(),
                'isDirectory',
                stat.isDirectory(),
                'isSymbolicLink',
                stat.isSymbolicLink());
      if (e.code == 'EACCES') {
        // The binary may not be executable by this user...
        return null;
      } else if (e.code == 'ENOENT') {
        // This will happen on Windows if we try to "execute" a directory
        return null;
      } else if (e.code == 'UNKNOWN' && process.platform == 'win32') {
        // This is when file is not executable (in windows)
        return null;
      }
      throw e;
    }
  });
  const kits = dropNulls(await Promise.all(prs));
  log.debug('Found', kits.length, 'kits in directory', dir);
  return kits;
}

/**
 * Description of a Visual Studio installation returned by vswhere.exe
 *
 * This isn't _all_ the properties, just the ones we need so far.
 */
export interface VSInstallation {
  instanceId: string;
  displayName?: string;
  installationPath: string;
  installationVersion: string;
  description: string;
  isPrerelease: boolean;
}

/**
 * Get a list of all Visual Studio installations available from vswhere.exe
 *
 * Will not include older versions. vswhere doesn't seem to list them?
 */
export async function vsInstallations(): Promise<VSInstallation[]> {
  const installs = [] as VSInstallation[];
  const inst_ids = [] as string[];
  const vswhere_exe = path.join(thisExtensionPath(), 'res', 'vswhere.exe');
  const sys32_path = path.join(process.env.WINDIR as string, 'System32');

  const vswhere_args =
      ['/c', `${sys32_path}\\chcp 65001 | "${vswhere_exe}" -all -format json -products * -legacy -prerelease`];
  const vswhere_res
      = await proc.execute(`${sys32_path}\\cmd.exe`, vswhere_args, null, {silent: true, encoding: 'utf8', shell: true})
            .result;

  if (vswhere_res.retc !== 0) {
    log.error('Failed to execute vswhere.exe:', vswhere_res.stderr);
    return [];
  }

  const vs_installs = JSON.parse(vswhere_res.stdout) as VSInstallation[];
  for (const inst of vs_installs) {
    if (inst_ids.indexOf(inst.instanceId) < 0) {
      installs.push(inst);
      inst_ids.push(inst.instanceId);
    }
  }
  return installs;
}

/**
 * List of environment variables required for Visual C++ to run as expected for
 * a VS installation.
 */
const MSVC_ENVIRONMENT_VARIABLES = [
  'CL',
  '_CL_',
  'INCLUDE',
  'LIBPATH',
  'LINK',
  '_LINK_',
  'LIB',
  'PATH',
  'TMP',
  'FRAMEWORKDIR',
  'FRAMEWORKDIR64',
  'FRAMEWORKVERSION',
  'FRAMEWORKVERSION64',
  'UCRTCONTEXTROOT',
  'UCRTVERSION',
  'UNIVERSALCRTSDKDIR',
  'VCINSTALLDIR',
  'VCTARGETSPATH',
  'WINDOWSLIBPATH',
  'WINDOWSSDKDIR',
  'WINDOWSSDKLIBVERSION',
  'WINDOWSSDKVERSION',
  'VISUALSTUDIOVERSION'
];

/**
 * Get the environment variables corresponding to a VS dev batch file.
 * @param devbat Path to a VS environment batch file
 * @param args List of arguments to pass to the batch file
 */
async function collectDevBatVars(devbat: string, args: string[]): Promise<Map<string, string>|undefined> {
  const bat = [
    `@echo off`,
    `call "${devbat}" ${args.join(' ')} || exit`,
  ];
  for (const envvar of MSVC_ENVIRONMENT_VARIABLES) {
    bat.push(`echo ${envvar} := %${envvar}%`);
  }
  const fname = Math.random().toString() + '.bat';
  const batpath = path.join(paths.tmpDir, `vs-cmt-${fname}`);
  await fs.writeFile(batpath, bat.join('\r\n'));
  const res = await proc.execute(batpath, [], null, {shell: true, silent: true}).result;
  await fs.unlink(batpath);
  const output = (res.stdout) ? res.stdout : res.stderr;

  if (res.retc !== 0) {
    if (output.includes('Invalid host architecture') || output.includes('Error in script usage'))
      return;

    console.log(`Error running ${devbat}`, output);
    return;
  }

  if (!output) {
    console.log(`Environment detection for using ${devbat} failed`);
    return;
  }

  const vars
      = output.split('\n').map(l => l.trim()).filter(l => l.length !== 0).reduce<Map<string, string>>((acc, line) => {
          const mat = /(\w+) := ?(.*)/.exec(line);
          if (mat) {
            acc.set(mat[1], mat[2]);
          } else {
            log.error(`Error parsing environment variable: ${line}`);
          }
          return acc;
        }, new Map());

  return vars;
}

/**
 * Platform arguments for VS Generators
 */
const VsArchitectures: {[key: string]: string} = {
  amd64: 'x64',
  arm: 'ARM',
  amd64_arm: 'ARM',
};

/**
 * Preferred CMake VS generators by VS version
 */
const VsGenerators: {[key: string]: string} = {
  11: 'Visual Studio 11 2012',
  VS120COMNTOOLS: 'Visual Studio 12 2013',
  12: 'Visual Studio 12 2013',
  VS140COMNTOOLS: 'Visual Studio 14 2015',
  14: 'Visual Studio 14 2015',
  15: 'Visual Studio 15 2017'
};

async function varsForVSInstallation(inst: VSInstallation, arch: string): Promise<Map<string, string>|null> {
  const common_dir = path.join(inst.installationPath, 'Common7', 'Tools');
  const devbat = path.join(common_dir, 'VsDevCmd.bat');
  const variables = await collectDevBatVars(devbat, ['-no_logo', `-arch=${arch}`]);
  if (!variables) {
    return null;
  } else {
    // This is a very *hacky* and sub-optimal solution, but it
    // works for now. This *helps* CMake make the right decision
    // when you have the release and pre-release edition of the same
    // VS version installed. I don't really know why or what causes
    // this issue, but this here seems to work. It basically just sets
    // the VS{vs_version_number}COMNTOOLS environment variable to contain
    // the path to the Common7 directory.
    const vs_version = variables.get('VISUALSTUDIOVERSION');
    if (vs_version)
      variables.set(`VS${vs_version.replace('.', '')}COMNTOOLS`, common_dir);

    // For Ninja and Makefile generators, CMake searches for some compilers
    // before it checks for cl.exe. We can force CMake to check cl.exe first by
    // setting the CC and CXX environment variables when we want to do a
    // configure.
    variables.set('CC', 'cl.exe');
    variables.set('CXX', 'cl.exe');
    return variables;
  }
}

/**
 * Try to get a VSKit from a VS installation and architecture
 * @param inst A VS installation from vswhere
 * @param arch The architecture to try
 */
async function tryCreateNewVCEnvironment(inst: VSInstallation, arch: string, pr?: ProgressReporter): Promise<Kit|null> {
  const realDisplayName: string|undefined
      = inst.displayName ? inst.isPrerelease ? `${inst.displayName} Preview` : inst.displayName : undefined;
  const installName = realDisplayName || inst.instanceId;
  const name = `${installName} - ${arch}`;
  log.debug('Checking for kit: ' + name);
  if (pr) {
    pr.report({message: `Checking ${installName} with ${arch}`});
  }
  const variables = await varsForVSInstallation(inst, arch);
  if (!variables)
    return null;

  const kit: Kit = {
    name,
    visualStudio: inst.instanceId,
    visualStudioArchitecture: arch,
  };

  const version = /^(\d+)+./.exec(inst.installationVersion);
  log.debug('Detected VsKit for version');
  log.debug(` DisplayName: ${realDisplayName}`);
  log.debug(` InstanceId: ${inst.instanceId}`);
  log.debug(` InstallVersion: ${inst.installationVersion}`);
  if (version) {
    const generatorName: string|undefined = VsGenerators[version[1]];
    if (generatorName) {
      log.debug(` Generator Present: ${generatorName}`);
      kit.preferredGenerator = {
        name: generatorName,
        platform: VsArchitectures[arch] as string || undefined,
      };
    }
    log.debug(` Selected Preferred Generator Name: ${generatorName}`);
  }

  return kit;
}

/**
 * Scans the system for Visual C++ installations using vswhere
 */
export async function scanForVSKits(pr?: ProgressReporter): Promise<Kit[]> {
  const installs = await vsInstallations();
  const prs = installs.map(async(inst): Promise<Kit[]> => {
    const ret = [] as Kit[];
    const arches = ['x86', 'amd64', 'x86_amd64', 'x86_arm', 'amd64_arm', 'amd64_x86'];
    const sub_prs = arches.map(arch => tryCreateNewVCEnvironment(inst, arch, pr));
    const maybe_kits = await Promise.all(sub_prs);
    maybe_kits.map(k => k ? ret.push(k) : null);
    return ret;
  });
  const vs_kits = await Promise.all(prs);
  return ([] as Kit[]).concat(...vs_kits);
}

export async function getVSKitEnvironment(kit: Kit): Promise<Map<string, string>|null> {
  console.assert(kit.visualStudio);
  console.assert(kit.visualStudioArchitecture);
  const installs = await vsInstallations();
  const requested = installs.find(inst => inst.instanceId == kit.visualStudio);
  if (!requested) {
    return null;
  }
  return varsForVSInstallation(requested, kit.visualStudioArchitecture!);
}

/**
 * Search for Kits available on the platform.
 * @returns A list of Kits.
 */
export async function scanForKits() {
  log.debug('Scanning for Kits on system');
  const prog = {
    location: vscode.ProgressLocation.Notification, title: 'Scanning for kits',
  };
  return vscode.window.withProgress(prog, async pr => {
    const isWin32 = process.platform === 'win32';
    pr.report({ message: 'Scanning for CMake kits...' });
    // Search directories on `PATH` for compiler binaries
    const pathvar = process.env['PATH']!;
    if (pathvar) {
      const sep = isWin32 ? ';' : ':';
      const path_elems = pathvar.split(sep);

      // Search them all in parallel
      let prs = [] as Promise<Kit[]>[];
      const compiler_kits = path_elems.map(path_el => scanDirForCompilerKits(path_el, pr));
      prs = prs.concat(compiler_kits);
      if (isWin32) {
        const vs_kits = scanForVSKits(pr);
        prs.push(vs_kits);
      }
      const arrays = await Promise.all(prs);
      const kits = ([] as Kit[]).concat(...arrays);
      kits.map(k => log.info(`Found Kit: ${k.name}`));
      return kits;
    } else {
      log.info(`Path variable empty`);
      return [];
    }
  });
}

/**
 * Generates a string description of a kit. This is shown to the user.
 * @param kit The kit to generate a description for
 */
function descriptionForKit(kit: Kit) {
  if (kit.toolchainFile) {
    return `Kit for toolchain file ${kit.toolchainFile}`;
  }
  if (kit.visualStudio) {
    return `Using compilers for ${kit.visualStudio} (${kit.visualStudioArchitecture} architecture)`;
  }
  if (kit.compilers) {
    const compilers = Object.keys(kit.compilers).map(k => `${k} = ${kit.compilers![k]}`);
    return `Using compilers: ${compilers.join(', ')}`;
  }
  return 'Unspecified (Let CMake guess what compilers and environment to use)';
}

export async function readKitsFile(filepath: string): Promise<Kit[]> {
  if (!await fs.exists(filepath)) {
    log.debug(`Not reading non-existent kits file: ${filepath}`);
    return [];
  }
  log.debug('Reading kits file', filepath);
  const content_str = await fs.readFile(filepath);
  let kits_raw: object[] = [];
  try {
    kits_raw = json5.parse(content_str.toLocaleString());
  } catch (e) {
    log.error('Failed to parse cmake-kits.json:', e);
    return [];
  }
  const validator = await loadSchema('schemas/kits-schema.json');
  const is_valid = validator(kits_raw);
  if (!is_valid) {
    const errors = validator.errors!;
    log.error(`Invalid cmake-kits.json (${filepath}):`);
    for (const err of errors) {
      log.error(` >> ${err.dataPath}: ${err.message}`);
    }
    return [];
  }
  const kits = kits_raw as Kit[];
  log.info(`Successfully loaded ${kits.length} kits from ${filepath}`);
  return dropNulls(kits);
}

/**
 * Class that manages and tracks Kits
 */
export class KitManager implements vscode.Disposable {
  /**
   * The known kits
   */
  get kits() { return this._kits; }
  private _kits = [] as Kit[];

  /**
   * The path to the user-specific `cmake-kits.json` file
   */
  private readonly _userKitsPath: string;

  /**
   * The path to the project-specific `cmake-kits.json` file
   */
  private readonly _projectKitsPath: string;

  /**
   * Watches the file at `_kitsPath`.
   */
  private readonly _kitsWatcher: MultiWatcher;

  /**
   * The active build kit
   */
  get activeKit() { return this._activeKit; }
  private _activeKit: Kit|null;

  /**
   * The kit manager has a selected kit.
   */
  get hasActiveKit() { return this._activeKit !== null; }

  /**
   * Event emitted when the Kit changes. This can be via user action, by the
   * available kits changing, or on initial load when the prior workspace kit
   * is reloaded.
   */
  get onActiveKitChanged() { return this._activeKitChangedEmitter.event; }
  private readonly _activeKitChangedEmitter = new vscode.EventEmitter<Kit|null>();

  /**
   * Change the current kit. Commits the current kit name to workspace-local
   * persistent state so that the same kit is reloaded when the user opens
   * the workspace again.
   * @param kit The new Kit
   */
  private _setActiveKit(kit: Kit|null) {
    log.debug('Active kit set to', kit ? kit.name : 'null');
    if (kit) {
      this.stateManager.activeKitName = kit.name;
    } else {
      this.stateManager.activeKitName = null;
    }
    this._activeKit = kit;
    this._activeKitChangedEmitter.fire(kit);
  }

  /**
   * Create a new kit manager.
   * @param stateManager The workspace state manager
   */
  constructor(readonly stateManager: StateManager, kitPath: string|null = null) {
    log.debug('Constructing KitManager');
    if (kitPath !== null) {
      this._userKitsPath = kitPath;
    } else {
      this._userKitsPath = path.join(paths.dataDir, 'cmake-kits.json');
    }

    // TODO: multi-root
    this._projectKitsPath = path.join(vscode.workspace.rootPath || '/null', '.vscode/cmake-kits.json');

    // Re-read the kits file when it is changed
    this._kitsWatcher = new MultiWatcher(this._userKitsPath, this._projectKitsPath);
    this._kitsWatcher.onAnyEvent(_e => this._rereadKits());
  }

  /**
   * Dispose the kit manager
   */
  dispose() {
    log.debug('Disposing KitManager');
    this._kitsWatcher.dispose();
    this._activeKitChangedEmitter.dispose();
  }

  /**
   * Shows a QuickPick that lets the user select a new kit.
   * @returns The selected Kit, or `null` if the user cancelled the selection
   * @note The user cannot reset the active kit to `null`. If they make no
   * selection, the current kit is kept. The only way it can reset to `null` is
   * if the active kit becomes somehow unavailable.
   */
  async selectKit(): Promise<Kit|null> {
    console.assert(this._kits.length > 0, 'No kit is present? Should at least have __unspec__ kit.');
    log.debug(`Start selection of kits. Found ${this._kits.length} kits.`);

    if (this._kits.length === 1 && this._kits[0].name === '__unspec__') {
      interface FirstScanItem extends vscode.MessageItem {
        action: 'scan'|'use-unspec'|'cancel';
      }
      const choices: FirstScanItem[] = [
        {
          title: 'Scan for kits',
          action: 'scan',
        },
        {
          title: 'Do not use a kit',
          action: 'use-unspec',
        },
        {
          title: 'Close',
          isCloseAffordance: true,
          action: 'cancel',
        }
      ];
      const chosen = await vscode.window.showInformationMessage(
          'No CMake kits are available. What would you like to do?',
          {
            modal: true,
          },
          ...choices,
      );
      if (!chosen) {
        return null;
      }
      switch (chosen.action) {
      case 'scan': {
        await this.rescanForKits();
        return this.selectKit();
      }
      case 'use-unspec': {
        this._setActiveKit({name: '__unspec__'});
        return this.activeKit;
      }
      case 'cancel': {
        return null;
      }
      }
    }

    interface KitItem extends vscode.QuickPickItem {
      kit: Kit;
    }
    log.debug('Opening kit selection QuickPick');
    const items = this._kits.map((kit): KitItem => {
      return {
        label: kit.name !== '__unspec__' ? kit.name : '[Unspecified]',
        description: descriptionForKit(kit),
        kit,
      };
    });
    const chosen_kit = await vscode.window.showQuickPick(items, {
      placeHolder: 'Select a Kit',
    });
    if (chosen_kit === undefined) {
      log.debug('User cancelled Kit selection');
      // No selection was made
      return null;
    } else {
      log.debug('User selected kit ', JSON.stringify(chosen_kit));
      this._setActiveKit(chosen_kit.kit);
      return chosen_kit.kit;
    }
  }

  async selectKitByName(kitName: string): Promise<Kit|null> {
    log.debug('Setting active Kit by name', kitName);
    const chosen = this._kits.find(k => k.name == kitName);
    if (chosen === undefined) {
      log.warning('Kit set by name to non-existent kit:', kitName);
      return null;
    } else {
      this._setActiveKit(chosen);
      return chosen;
    }
  }

  /**
   * Rescan the system for kits.
   *
   * This will update the `cmake-kits.json` file with any newly discovered kits,
   * and rewrite any previously discovered kits with the new data.
   */
  async rescanForKits() {
    log.debug('Rescanning for Kits');
    // clang-format off
    const old_kits_by_name = this._kits.reduce(
      (acc, kit) => ({...acc, [kit.name]: kit}),
      {} as{[kit: string]: Kit}
    );
    const discovered_kits = await scanForKits();
    const new_kits_by_name = discovered_kits.reduce(
      (acc, new_kit) => {
        acc[new_kit.name] = new_kit;
        return acc;
      },
      old_kits_by_name
    );
    // clang-format on

    const new_kits = Object.keys(new_kits_by_name).map(k => new_kits_by_name[k]);

    log.debug('Saving new kits to', this._userKitsPath);
    await fs.mkdir_p(path.dirname(this._userKitsPath));
    const stripped_kits = new_kits.filter(k => k.name !== '__unspec__');
    const sorted_kits = stripped_kits.sort((a, b) => {
      if (a.name == b.name) {
        return 0;
      } else if (a.name < b.name) {
        return -1;
      } else {
        return 1;
      }
    });
    await fs.writeFile(this._userKitsPath, JSON.stringify(sorted_kits, null, 2));
    // Sometimes the kit watcher does fire?? May be an upstream bug, so we'll
    // re-read now
    await this._rereadKits();
    log.debug(this._userKitsPath, 'saved');
  }

  /**
   * Reread the `cmake-kits.json` file. This will be called if we write the
   * file in `rescanForKits`, or if the user otherwise edits the file manually.
   */
  private async _rereadKits() {
    const kits_acc: Kit[] = [];
    for (const kit_path of [this._userKitsPath, this._projectKitsPath]) {
      const more_kits = await readKitsFile(kit_path);
      kits_acc.push(...more_kits);
    }
    kits_acc.push({
      name: '__unspec__',
    });
    // Set the current kit to the one we have named
    this._kits = kits_acc;
    const already_active_kit = this._kits.find(kit => kit.name === this.stateManager.activeKitName);
    this._setActiveKit(already_active_kit || null);
  }

  /**
   * Initialize the kits manager. Must be called before using an instance.
   */
  async initialize() {
    log.debug('Second phase init for KitManager');
    if (await fs.exists(this._userKitsPath)) {
      log.debug('Re-read kits file from prior session');
      // Load up the list of kits that we've saved
      await this._rereadKits();
    } else {
      await this.rescanForKits();
      interface DoOpen extends vscode.MessageItem {
        doOpen: boolean;
      }
      const item = await vscode.window.showInformationMessage<DoOpen>(
          'CMake Tools has scanned for available kits and saved them to a file. Would you like to edit the Kits file?',
          {},
          {title: 'Yes', doOpen: true},
          {title: 'No', isCloseAffordance: true, doOpen: false});
      if (item === undefined) {
        return;
      }
      if (item.doOpen) {
        await this.openKitsEditor();
      }
    }
  }

  /**
   * Opens a text editor with the user-local `cmake-kits.json` file.
   */
  async openKitsEditor() {
    log.debug('Opening TextEditor for', this._userKitsPath);
    const text = await vscode.workspace.openTextDocument(this._userKitsPath);
    return vscode.window.showTextDocument(text);
  }
}


export function kitChangeNeedsClean(newKit: Kit, oldKit: Kit|null): boolean {
  if (!oldKit) {
    // First kit? We never clean
    log.debug('Clean not needed: No prior Kit selected');
    return false;
  }
  const important_params = (k: Kit) => ({
    compilers: k.compilers,
    vs: k.visualStudio,
    vsArch: k.visualStudioArchitecture,
    tc: k.toolchainFile,
  });
  const new_imp = important_params(newKit);
  const old_imp = important_params(oldKit);
  if (compare(new_imp, old_imp) != Ordering.Equivalent) {
    log.debug('Need clean: Kit changed');
    return true;
  } else {
    return false;
  }
}<|MERGE_RESOLUTION|>--- conflicted
+++ resolved
@@ -109,10 +109,6 @@
     const version = version_match[1];
     const gxx_fname = fname.replace(/gcc/, 'g++');
     const gxx_bin = path.join(path.dirname(bin), gxx_fname);
-<<<<<<< HEAD
-    const name = `GCC ${version}`;
-    log.debug('Detected GCC compiler:', bin);
-=======
     const target_triple_re = /((\w+-)+)gcc.*/;
     const target_triple_match = target_triple_re.exec(fname);
     let description = "";
@@ -120,8 +116,7 @@
       description += `for ${target_triple_match[1].slice(0, -1)} `;
     }
     const name = `GCC ${description}${version}`;
-    log.debug('Detected GCC compiler kit:', bin);
->>>>>>> 56583c90
+    log.debug('Detected GCC compiler:', bin);
     if (await fs.exists(gxx_bin)) {
       return {
         name,
